--- conflicted
+++ resolved
@@ -19,46 +19,6 @@
 hex-literal= {optional = true, version = '0.3.1'}
 
 # Substrate dependencies
-<<<<<<< HEAD
-frame-benchmarking = { default-features = false, optional = true, git = "https://github.com/paritytech/substrate", tag = 'monthly-2021-06' }
-frame-executive = { default-features = false, git = "https://github.com/paritytech/substrate", tag = 'monthly-2021-06' }
-frame-support = { default-features = false, git = "https://github.com/paritytech/substrate", tag = 'monthly-2021-06' }
-frame-system = { default-features = false, git = "https://github.com/paritytech/substrate", tag = 'monthly-2021-06' }
-frame-system-benchmarking = { default-features = false, optional = true, git = "https://github.com/paritytech/substrate", tag = 'monthly-2021-06' }
-frame-system-rpc-runtime-api = { default-features = false, git = "https://github.com/paritytech/substrate", tag = 'monthly-2021-06' }
-pallet-aura = { default-features = false, git = "https://github.com/paritytech/substrate", tag = 'monthly-2021-06' }
-pallet-balances = { default-features = false, git = "https://github.com/paritytech/substrate", tag = 'monthly-2021-06' }
-pallet-grandpa = { default-features = false, git = "https://github.com/paritytech/substrate", tag = 'monthly-2021-06' }
-pallet-randomness-collective-flip = { default-features = false, git = "https://github.com/paritytech/substrate", tag = 'monthly-2021-06' }
-pallet-sudo = { default-features = false, git = "https://github.com/paritytech/substrate", tag = 'monthly-2021-06' }
-pallet-timestamp = { default-features = false, git = "https://github.com/paritytech/substrate", tag = 'monthly-2021-06' }
-pallet-transaction-payment = { default-features = false, version = '2.0.0' }
-pallet-transaction-payment-rpc-runtime-api = { default-features = false, version = '2.0.0' }
-sp-api = { default-features = false, version = '2.0.0' }
-sp-block-builder = { default-features = false, version = '2.0.0' }
-sp-consensus-aura = { default-features = false, version = '0.8.0' }
-sp-core = { default-features = false, version = '2.0.0' }
-sp-inherents = { default-features = false, version = '2.0.0' }
-sp-offchain = { default-features = false, version = '2.0.0' }
-sp-runtime = { default-features = false, version = '2.0.0' }
-sp-session = { default-features = false, version = '2.0.0' }
-sp-std = { default-features = false, version = '2.0.0' }
-sp-transaction-pool = { default-features = false, version = '2.0.0' }
-sp-version = { default-features = false, version = '2.0.0' }
-pallet-contracts-primitives = { version = '2.0.0', default_features = false }
-pallet-contracts-rpc-runtime-api = { version = '0.8.0', default-features = false }
-contracts = { package = "pallet-contracts", default-features = false, version = '2.0.0' }
-contracts-gateway = { package = "pallet-contracts-gateway", default-features = false, version = '0.3.0', path = "../../pallet-escrow-gateway/contracts-gateway" }
-runtime-gateway = { package = "pallet-runtime-gateway", default-features = false, path = "../../pallet-escrow-gateway/runtime-gateway" }
-versatile-wasm = { default-features = false, version = '0.4.0', path = "../../../vm/versatile-wasm" }
-gateway-escrow-engine = { default-features = false, version = '0.3.0', path = "../../pallet-escrow-gateway/escrow-engine" }
-weights = { package = "weights", default-features = false, version = '3.0.0', path = "../../pallet-escrow-gateway/runtime-gateway/fixtures/weights"  }
-#contracts-gateway = { package = "pallet-contracts-gateway", default-features = false, version = '0.3.0',  git = 'https://github.com/t3rn/gateway-pallet.git', branch = 'master' }
-#runtime-gateway = { package = "pallet-runtime-gateway", default-features = false, version = '0.3.0', git = 'https://github.com/t3rn/gateway-pallet.git', branch = 'master' }
-#versatile-wasm = { default-features = false, version = '0.3.0', git = 'https://github.com/t3rn/gateway-pallet.git', branch = 'master'  }
-#gateway-escrow-engine = { default-features = false, version = '0.3.0', git = 'https://github.com/t3rn/gateway-pallet.git', branch = 'master' }
-#weights = { package = "weights", default-features = false, version = '2.0.0', git = 'https://github.com/t3rn/gateway-pallet.git', branch = 'master' }
-=======
 frame-benchmarking = {default-features = false, optional = true, version = '3.1.0', git = 'https://github.com/paritytech/substrate.git', tag = 'monthly-2021-06'}
 frame-executive = {default-features = false, version = '3.0.0', git = 'https://github.com/paritytech/substrate.git', tag = 'monthly-2021-06'}
 frame-support = {default-features = false, version = '3.0.0', git = 'https://github.com/paritytech/substrate.git', tag = 'monthly-2021-06'}
@@ -92,7 +52,6 @@
 pallet-bridge-messages = {default-features = false, path = "../../../vendor/bridges/modules/messages" }
 bp-messages = {default-features = false, path = "../../../vendor/bridges/primitives/messages" }
 bp-runtime = {default-features = false, path = "../../../vendor/bridges/primitives/runtime" }
->>>>>>> a860be67
 
 [features]
 default = ['std']
