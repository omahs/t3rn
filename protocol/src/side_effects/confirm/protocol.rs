--- conflicted
+++ resolved
@@ -158,11 +158,7 @@
     use t3rn_primitives::abi::Type;
 
     #[test]
-<<<<<<< HEAD
-    fn successfully_confirms_transfer_side_effect() {
-=======
     fn successfully_confirms_transfer_side_effect_no_prefix_no_insurance() {
->>>>>>> aa0d20bb
         let encoded_balance_transfer_event = pallet_balances::Event::<Test>::Transfer {
             from: hex!("0909090909090909090909090909090909090909090909090909090909090909").into(),
             to: hex!("0606060606060606060606060606060606060606060606060606060606060606").into(),
@@ -213,11 +209,7 @@
     }
 
     #[test]
-<<<<<<< HEAD
-    fn errors_to_confirm_transfer_side_effect_with_wrong_receiver() {
-=======
     fn errors_to_confirm_transfer_side_effect_with_wrong_receiver_no_prefix() {
->>>>>>> aa0d20bb
         let encoded_balance_transfer_event = pallet_balances::Event::<Test>::Transfer {
             from: hex!("0909090909090909090909090909090909090909090909090909090909090909").into(),
             to: hex!("0505050505050505050505050505050505050505050505050505050505050505").into(),
