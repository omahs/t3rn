--- conflicted
+++ resolved
@@ -62,12 +62,9 @@
     type Event = Event;
     type MultiCurrency = ORMLTokens;
     type PalletId = CircuitPalletId;
-<<<<<<< HEAD
     type SelfGatewayId = SelfGatewayId;
-=======
     type WeightInfo = ();
     type Xdns = XDNS;
->>>>>>> ac29ccbe
 }
 
 parameter_types! {
@@ -154,13 +151,8 @@
 }
 
 impl pallet_mfv::Config<DefaultPolkadotBridgeInstance> for Runtime {
-<<<<<<< HEAD
     type BridgedChain = Blake2ValU32Chain;
-    type MaxRequests = MaxRequests;
-=======
-    type BridgedChain = Keccak256ValU32Chain;
     type Escrowed = Self;
->>>>>>> ac29ccbe
     type HeadersToKeep = HeadersToKeep;
     type MaxRequests = MaxRequests;
     type WeightInfo = ();
