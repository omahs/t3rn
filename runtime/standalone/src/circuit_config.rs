--- conflicted
+++ resolved
@@ -121,11 +121,8 @@
     type MaxRequests = MaxRequests;
     type WeightInfo = ();
     type Xdns = XDNS;
-<<<<<<< HEAD
     type Event = Event;
-=======
     type CircuitPortal = CircuitPortal;
->>>>>>> 1d91f8a1
 }
 
 impl pallet_mfv::Config<Blake2ValU32BridgeInstance> for Runtime {
@@ -135,11 +132,8 @@
     type MaxRequests = MaxRequests;
     type WeightInfo = ();
     type Xdns = XDNS;
-<<<<<<< HEAD
     type Event = Event;
-=======
     type CircuitPortal = CircuitPortal;
->>>>>>> 1d91f8a1
 }
 
 impl pallet_mfv::Config<Keccak256ValU64BridgeInstance> for Runtime {
@@ -149,11 +143,8 @@
     type MaxRequests = MaxRequests;
     type WeightInfo = ();
     type Xdns = XDNS;
-<<<<<<< HEAD
     type Event = Event;
-=======
     type CircuitPortal = CircuitPortal;
->>>>>>> 1d91f8a1
 }
 
 impl pallet_mfv::Config<Keccak256ValU32BridgeInstance> for Runtime {
@@ -163,11 +154,8 @@
     type MaxRequests = MaxRequests;
     type WeightInfo = ();
     type Xdns = XDNS;
-<<<<<<< HEAD
     type Event = Event;
-=======
     type CircuitPortal = CircuitPortal;
->>>>>>> 1d91f8a1
 }
 
 impl pallet_mfv::Config<DefaultPolkadotBridgeInstance> for Runtime {
@@ -177,9 +165,6 @@
     type MaxRequests = MaxRequests;
     type WeightInfo = ();
     type Xdns = XDNS;
-<<<<<<< HEAD
     type Event = Event;
-=======
     type CircuitPortal = CircuitPortal;
->>>>>>> 1d91f8a1
 }