[package]
authors     = [ "devs @ t3rn" ]
description = "Circuit parachain runtime"
edition     = "2018"
homepage    = "https://t3rn.io"
license     = "Apache 2.0"
name        = "circuit-standalone-runtime"
repository  = 'https://github.com/t3rn/t3rn'
version     = "1.0.0-alpha.0"

[build-dependencies]
substrate-wasm-builder = { git = "https://github.com/paritytech/substrate", branch = "polkadot-v0.9.19" }

[dependencies]
codec       = { package = "parity-scale-codec", version = "3", default-features = false, features = [ "derive" ] }
hex-literal = { version = "0.3", optional = true }
log         = { version = "0.4", default-features = false }
scale-info  = { version = "2", default-features = false, features = [ "derive" ] }
serde       = { version = "1.0", default-features = false, optional = true, features = [ "derive" ] }

# Circuit dependencies
pallet-3vm-contracts                      = { path = "../../3vm/pallets/wasm-contracts", default-features = false, package = "pallet-wasm-contracts" }
pallet-3vm-contracts-primitives           = { path = "../../3vm/pallets/wasm-contracts/common", default-features = false, package = "pallet-contracts-primitives" }
pallet-3vm-contracts-rpc-runtime-api      = { path = "../../3vm/pallets/wasm-contracts/rpc/runtime-api", default-features = false, package = "pallet-contracts-rpc-runtime-api" }
pallet-account-manager                    = { path = "../../pallets/account-manager", default-features = false }
pallet-circuit                            = { path = "../../pallets/circuit", default-features = false }
pallet-circuit-portal                     = { path = "../../pallets/circuit-portal", default-features = false }
pallet-circuit-portal-rpc-runtime-api     = { path = "../../pallets/circuit-portal/rpc/runtime-api", default-features = false }
pallet-contracts-registry                 = { path = "../../pallets/contracts-registry", default-features = false }
pallet-contracts-registry-rpc-runtime-api = { path = "../../pallets/contracts-registry/rpc/runtime-api", default-features = false }
pallet-mfv                                = { package = "pallet-multi-finality-verifier", path = "../../pallets/multi-finality-verifier", version = "1.0.0-alpha.0", default-features = false }
pallet-xdns                               = { path = "../../pallets/xdns", default-features = false }
pallet-xdns-rpc-runtime-api               = { path = "../../pallets/xdns/rpc/runtime-api", default-features = false }
#volatile-vm = { path = "../../vm/volatile-vm", default-features = false }
t3rn-primitives = { default-features = false, path = "../../primitives" }
t3rn-protocol   = { path = "../../protocol", default-features = false }

# Smart contracts VMs
# branch frontier-para uses polkadot-v0.9.19
#pallet-evm = { git = "https://github.com/t3rn/frontier", branch = "polkadot-v0.9.19", default-features = false }
#pallet-ethereum = { git = "https://github.com/t3rn/frontier", branch = "polkadot-v0.9.19", default-features = false }
#pallet-evm-precompile-simple = { git = "https://github.com/t3rn/frontier", branch = "polkadot-v0.9.19", default-features = false }

# Substrate Dependencies
frame-executive                            = { git = "https://github.com/paritytech/substrate", branch = 'polkadot-v0.9.19', default-features = false }
frame-support                              = { git = "https://github.com/paritytech/substrate", branch = 'polkadot-v0.9.19', default-features = false }
frame-system                               = { git = "https://github.com/paritytech/substrate", branch = 'polkadot-v0.9.19', default-features = false }
frame-system-rpc-runtime-api               = { git = "https://github.com/paritytech/substrate", branch = 'polkadot-v0.9.19', default-features = false }
node-primitives                            = { git = "https://github.com/paritytech/substrate", branch = 'polkadot-v0.9.19', default-features = false }
pallet-aura                                = { git = "https://github.com/paritytech/substrate", branch = 'polkadot-v0.9.19', default-features = false }
pallet-balances                            = { git = "https://github.com/paritytech/substrate", branch = 'polkadot-v0.9.19', default-features = false }
pallet-grandpa                             = { git = "https://github.com/paritytech/substrate", branch = 'polkadot-v0.9.19', default-features = false }
pallet-mmr                                 = { git = "https://github.com/paritytech/substrate", branch = 'polkadot-v0.9.19', default-features = false }
pallet-randomness-collective-flip          = { git = "https://github.com/paritytech/substrate", branch = 'polkadot-v0.9.19', default-features = false }
pallet-sudo                                = { git = "https://github.com/paritytech/substrate", branch = 'polkadot-v0.9.19', default-features = false }
pallet-timestamp                           = { git = "https://github.com/paritytech/substrate", branch = 'polkadot-v0.9.19', default-features = false }
pallet-transaction-payment                 = { git = "https://github.com/paritytech/substrate", branch = 'polkadot-v0.9.19', default-features = false }
pallet-transaction-payment-rpc-runtime-api = { git = "https://github.com/paritytech/substrate", branch = 'polkadot-v0.9.19', default-features = false }
pallet-utility                             = { git = "https://github.com/paritytech/substrate", branch = 'polkadot-v0.9.19', default-features = false }
sp-api                                     = { git = "https://github.com/paritytech/substrate", branch = 'polkadot-v0.9.19', default-features = false }
sp-block-builder                           = { git = "https://github.com/paritytech/substrate", branch = 'polkadot-v0.9.19', default-features = false }
sp-consensus-aura                          = { git = "https://github.com/paritytech/substrate", branch = 'polkadot-v0.9.19', default-features = false }
sp-core                                    = { git = "https://github.com/paritytech/substrate", branch = 'polkadot-v0.9.19', default-features = false }
sp-finality-grandpa                        = { git = "https://github.com/paritytech/substrate", branch = 'polkadot-v0.9.19', default-features = false }
sp-inherents                               = { git = "https://github.com/paritytech/substrate", branch = 'polkadot-v0.9.19', default-features = false }
sp-offchain                                = { git = "https://github.com/paritytech/substrate", branch = 'polkadot-v0.9.19', default-features = false }
sp-runtime                                 = { git = "https://github.com/paritytech/substrate", branch = 'polkadot-v0.9.19', default-features = false }
sp-session                                 = { git = "https://github.com/paritytech/substrate", branch = 'polkadot-v0.9.19', default-features = false }
sp-std                                     = { git = "https://github.com/paritytech/substrate", branch = 'polkadot-v0.9.19', default-features = false }
sp-transaction-pool                        = { git = "https://github.com/paritytech/substrate", branch = 'polkadot-v0.9.19', default-features = false }
sp-trie                                    = { git = "https://github.com/paritytech/substrate", branch = 'polkadot-v0.9.19', default-features = false }
sp-version                                 = { git = "https://github.com/paritytech/substrate", branch = 'polkadot-v0.9.19', default-features = false }

# Beefy dependencies
beefy-primitives      = { git = "https://github.com/paritytech/substrate", branch = 'polkadot-v0.9.19', default-features = false }
pallet-beefy          = { git = "https://github.com/paritytech/substrate", branch = 'polkadot-v0.9.19', default-features = false }
pallet-beefy-mmr      = { git = "https://github.com/paritytech/substrate", branch = 'polkadot-v0.9.19', default-features = false }
pallet-mmr-primitives = { git = "https://github.com/paritytech/substrate", branch = 'polkadot-v0.9.19', default-features = false }

# snowbridge dependencies
#ethereum-light-client = { git = "https://github.com/t3rn/snowbridge", package = "snowbridge-ethereum-light-client", branch="polkadot-v0.9.19", default-features = false }
#snowbridge-basic-channel = { git = "https://github.com/t3rn/snowbridge", branch="polkadot-v0.9.19", default-features = false }
snowbridge-core = { path = "../../primitives/src/bridges/snowfork/core", default-features = false }

# Benchmarking
frame-benchmarking        = { default-features = false, git = "https://github.com/paritytech/substrate.git", branch = 'polkadot-v0.9.19', optional = true }
frame-system-benchmarking = { default-features = false, git = "https://github.com/paritytech/substrate.git", branch = 'polkadot-v0.9.19', optional = true }

# ORML
orml-tokens = { git = "https://github.com/t3rn/open-runtime-module-library", branch = "polkadot-v0.9.19", default-features = false }
orml-traits = { git = "https://github.com/t3rn/open-runtime-module-library", branch = "polkadot-v0.9.19", default-features = false }

[features]
default = [ "std", "contracts-unstable-interface" ]
std = [
  #	"bp-messages/std",
  #	"bp-runtime/std",
  #	"bp-westend/std",
  #	"bp-gateway/std",
  #	"bp-circuit/std",
  #	"bp-polkadot-core/std",
  #	"bridge-runtime-common/std",
  "codec/std",
  "frame-executive/std",
  "frame-support/std",
  "frame-system-rpc-runtime-api/std",
  "frame-system/std",
  "pallet-aura/std",
  "t3rn-primitives/std",
  "t3rn-protocol/std",
  "orml-tokens/std",
  "orml-traits/std",
  "pallet-xdns/std",
  "pallet-xdns-rpc-runtime-api/std",
  "pallet-circuit/std",
  #"volatile-vm/std",
  # native contracts VMs
  "pallet-3vm-contracts/std",
  "pallet-3vm-contracts-primitives/std",
  "pallet-3vm-contracts-rpc-runtime-api/std",
  "pallet-account-manager/std",
  #	"pallet-evm/std",
  #	"pallet-ethereum/std",
  #	"pallet-evm-precompile-simple/std",
  "pallet-contracts-registry/std",
  "pallet-circuit-portal/std",
  "pallet-circuit-portal-rpc-runtime-api/std",
  "pallet-balances/std",
  #	"pallet-bridge-dispatch/std",
  #	"pallet-bridge-grandpa/std",
  "pallet-mfv/std",
  #	"pallet-bridge-messages/std",
  "pallet-grandpa/std",
  "pallet-randomness-collective-flip/std",
  "pallet-sudo/std",
  "pallet-timestamp/std",
  "pallet-transaction-payment-rpc-runtime-api/std",
  "pallet-mmr/std",
  "pallet-transaction-payment/std",
  "serde/std",
  "sp-api/std",
  "sp-block-builder/std",
  "sp-consensus-aura/std",
  "sp-core/std",
  "sp-finality-grandpa/std",
  "sp-inherents/std",
  "sp-offchain/std",
  "sp-runtime/std",
  "sp-session/std",
  "sp-std/std",
  "sp-transaction-pool/std",
  "sp-trie/std",
  "sp-version/std",
  "node-primitives/std",
  "pallet-utility/std",
  "beefy-primitives/std",
  "pallet-beefy/std",
  #	"ethereum-light-client/std",
  "snowbridge-core/std",
  "pallet-beefy-mmr/std",
  "pallet-mmr-primitives/std",
  #	"snowbridge-basic-channel/std"
]
# TODO: https://github.com/paritytech/parity-bridges-common/issues/390
# I've left the feature flag here to test our CI configuration
runtime-benchmarks = [
  'frame-benchmarking',
  'frame-support/runtime-benchmarks',
  'frame-system-benchmarking',
  'frame-system/runtime-benchmarks',
  'hex-literal',
  'pallet-account-manager/runtime-benchmarks',
  'pallet-balances/runtime-benchmarks',
  'pallet-circuit-portal/runtime-benchmarks',
  'pallet-contracts-registry/runtime-benchmarks',
  'pallet-xdns/runtime-benchmarks',
  'pallet-timestamp/runtime-benchmarks',
  'sp-runtime/runtime-benchmarks',
  "orml-tokens/std",
  "orml-traits/std",
]
# Make contract callable functions marked as __unstable__ available. Do not enable
# on live chains as those are subject to change.
<<<<<<< HEAD
contracts-unstable-interface = [
  "pallet-3vm-contracts/unstable-interface"
]
=======
contracts-unstable-interface = [ "pallet-3vm-contracts/unstable-interface" ]
>>>>>>> 3471ef5b
<|MERGE_RESOLUTION|>--- conflicted
+++ resolved
@@ -181,10 +181,4 @@
 ]
 # Make contract callable functions marked as __unstable__ available. Do not enable
 # on live chains as those are subject to change.
-<<<<<<< HEAD
-contracts-unstable-interface = [
-  "pallet-3vm-contracts/unstable-interface"
-]
-=======
-contracts-unstable-interface = [ "pallet-3vm-contracts/unstable-interface" ]
->>>>>>> 3471ef5b
+contracts-unstable-interface = [ "pallet-3vm-contracts/unstable-interface" ]