[package]
authors    = [ "devs @ t3rn" ]
edition    = "2021"
homepage   = "https://t3rn.io"
license    = "Apache 2.0"
name       = "circuit-parachain-collator"
repository = 'https://github.com/t3rn/t3rn'
version    = "1.0.0-beta.0"

[[bin]]
name = "circuit-collator"
path = "src/main.rs"

[dependencies]
clap         = { version = "3.1", features = [ "derive" ] }
codec        = { package = "parity-scale-codec", version = "3" }
derive_more  = "0.99.2"
hex-literal  = "0.3.4"
jsonrpc-core = "18.0.0"
log          = "0.4.14"
serde        = { version = "1.0", features = [ "derive" ] }

# Local
circuit-parachain-runtime = { path = "../../runtime/parachain" }
pallet-3vm-contracts-rpc  = { path = "../../3vm/pallets/wasm-contracts/rpc", package = "pallet-contracts-rpc" }
pallet-xdns               = { path = "../../pallets/xdns" }
pallet-xdns-rpc           = { path = "../../pallets/xdns/rpc" }
t3rn-primitives           = { path = "../../primitives" }

# Extras
async-std              = { version = "1.10.0" }
jsonrpc-runtime-client = { version = "0.1.0", path = "../../relayers/jsonrpc-runtime-client" }

# Substrate
frame-benchmarking             = { git = "https://github.com/paritytech/substrate", branch = "polkadot-v0.9.19" }
frame-benchmarking-cli         = { git = "https://github.com/paritytech/substrate", branch = "polkadot-v0.9.19" }
pallet-transaction-payment-rpc = { git = "https://github.com/paritytech/substrate", branch = "polkadot-v0.9.19" }
sc-basic-authorship            = { git = "https://github.com/paritytech/substrate", branch = "polkadot-v0.9.19" }
sc-chain-spec                  = { git = "https://github.com/paritytech/substrate", branch = "polkadot-v0.9.19" }
sc-cli                         = { git = "https://github.com/paritytech/substrate", branch = "polkadot-v0.9.19", features = [ "wasmtime" ] }
sc-client-api                  = { git = "https://github.com/paritytech/substrate", branch = "polkadot-v0.9.19" }
sc-consensus                   = { git = "https://github.com/paritytech/substrate", branch = "polkadot-v0.9.19" }
sc-executor                    = { git = "https://github.com/paritytech/substrate", branch = "polkadot-v0.9.19", features = [ "wasmtime" ] }
sc-keystore                    = { git = "https://github.com/paritytech/substrate", branch = "polkadot-v0.9.19" }
sc-network                     = { git = "https://github.com/paritytech/substrate", branch = "polkadot-v0.9.19" }
sc-rpc                         = { git = "https://github.com/paritytech/substrate", branch = "polkadot-v0.9.19" }
sc-rpc-api                     = { git = "https://github.com/paritytech/substrate", branch = "polkadot-v0.9.19" }
sc-service                     = { git = "https://github.com/paritytech/substrate", branch = "polkadot-v0.9.19", features = [ "wasmtime" ] }
sc-telemetry                   = { git = "https://github.com/paritytech/substrate", branch = "polkadot-v0.9.19" }
sc-tracing                     = { git = "https://github.com/paritytech/substrate", branch = "polkadot-v0.9.19" }
sc-transaction-pool            = { git = "https://github.com/paritytech/substrate", branch = "polkadot-v0.9.19" }
sc-transaction-pool-api        = { git = "https://github.com/paritytech/substrate", branch = "polkadot-v0.9.19" }
sp-api                         = { git = "https://github.com/paritytech/substrate", branch = "polkadot-v0.9.19" }
sp-block-builder               = { git = "https://github.com/paritytech/substrate", branch = "polkadot-v0.9.19" }
sp-blockchain                  = { git = "https://github.com/paritytech/substrate", branch = "polkadot-v0.9.19" }
sp-consensus                   = { git = "https://github.com/paritytech/substrate", branch = "polkadot-v0.9.19" }
sp-consensus-aura              = { git = "https://github.com/paritytech/substrate", branch = "polkadot-v0.9.19" }
sp-core                        = { git = "https://github.com/paritytech/substrate", branch = "polkadot-v0.9.19" }
sp-inherents                   = { git = "https://github.com/paritytech/substrate", branch = "polkadot-v0.9.19" }
sp-keystore                    = { git = "https://github.com/paritytech/substrate", branch = "polkadot-v0.9.19" }
sp-offchain                    = { git = "https://github.com/paritytech/substrate", branch = "polkadot-v0.9.19" }
sp-runtime                     = { git = "https://github.com/paritytech/substrate", branch = "polkadot-v0.9.19" }
sp-session                     = { git = "https://github.com/paritytech/substrate", branch = "polkadot-v0.9.19" }
sp-timestamp                   = { git = "https://github.com/paritytech/substrate", branch = "polkadot-v0.9.19" }
sp-transaction-pool            = { git = "https://github.com/paritytech/substrate", branch = "polkadot-v0.9.19" }
substrate-frame-rpc-system     = { git = "https://github.com/paritytech/substrate", branch = "polkadot-v0.9.19" }
substrate-prometheus-endpoint  = { git = "https://github.com/paritytech/substrate", branch = "polkadot-v0.9.19" }
try-runtime-cli                = { git = "https://github.com/paritytech/substrate", branch = "polkadot-v0.9.19" }

# Polkadot
polkadot-cli        = { git = "https://github.com/paritytech/polkadot", branch = "release-v0.9.19" }
polkadot-parachain  = { git = "https://github.com/paritytech/polkadot", branch = "release-v0.9.19" }
polkadot-primitives = { git = "https://github.com/paritytech/polkadot", branch = "release-v0.9.19" }
polkadot-service    = { git = "https://github.com/paritytech/polkadot", branch = "release-v0.9.19" }
xcm                 = { git = "https://github.com/paritytech/polkadot", default-features = false, branch = "release-v0.9.19" }

# Cumulus
<<<<<<< HEAD
cumulus-client-cli                    = { git = 'https://github.com/paritytech/cumulus', branch = 'polkadot-v0.9.19' }
cumulus-client-collator               = { git = 'https://github.com/paritytech/cumulus', branch = 'polkadot-v0.9.19' }
cumulus-client-consensus-aura         = { git = 'https://github.com/paritytech/cumulus', branch = 'polkadot-v0.9.19' }
cumulus-client-consensus-common       = { git = 'https://github.com/paritytech/cumulus', branch = 'polkadot-v0.9.19' }
cumulus-client-network                = { git = 'https://github.com/paritytech/cumulus', branch = 'polkadot-v0.9.19' }
cumulus-client-service                = { git = 'https://github.com/paritytech/cumulus', branch = 'polkadot-v0.9.19' }
cumulus-primitives-core               = { git = 'https://github.com/paritytech/cumulus', branch = 'polkadot-v0.9.19' }
cumulus-primitives-parachain-inherent = { git = 'https://github.com/paritytech/cumulus', branch = 'polkadot-v0.9.19' }
cumulus-relay-chain-inprocess-interface = { git = 'https://github.com/paritytech/cumulus', branch = 'polkadot-v0.9.19' }
cumulus-relay-chain-interface = { git = 'https://github.com/paritytech/cumulus', branch = 'polkadot-v0.9.19' }
cumulus-relay-chain-rpc-interface = { git = 'https://github.com/paritytech/cumulus', branch = 'polkadot-v0.9.19' }
=======
cumulus-client-cli                      = { git = 'https://github.com/paritytech/cumulus', branch = 'polkadot-v0.9.19' }
cumulus-client-collator                 = { git = 'https://github.com/paritytech/cumulus', branch = 'polkadot-v0.9.19' }
cumulus-client-consensus-aura           = { git = 'https://github.com/paritytech/cumulus', branch = 'polkadot-v0.9.19' }
cumulus-client-consensus-common         = { git = 'https://github.com/paritytech/cumulus', branch = 'polkadot-v0.9.19' }
cumulus-client-network                  = { git = 'https://github.com/paritytech/cumulus', branch = 'polkadot-v0.9.19' }
cumulus-client-service                  = { git = 'https://github.com/paritytech/cumulus', branch = 'polkadot-v0.9.19' }
cumulus-primitives-core                 = { git = 'https://github.com/paritytech/cumulus', branch = 'polkadot-v0.9.19' }
cumulus-primitives-parachain-inherent   = { git = 'https://github.com/paritytech/cumulus', branch = 'polkadot-v0.9.19' }
cumulus-relay-chain-inprocess-interface = { git = 'https://github.com/paritytech/cumulus', branch = 'polkadot-v0.9.19' }
cumulus-relay-chain-interface           = { git = 'https://github.com/paritytech/cumulus', branch = 'polkadot-v0.9.19' }
cumulus-relay-chain-rpc-interface       = { git = 'https://github.com/paritytech/cumulus', branch = 'polkadot-v0.9.19' }
>>>>>>> 3471ef5b

[build-dependencies]
substrate-build-script-utils = { git = "https://github.com/paritytech/substrate", branch = "polkadot-v0.9.19" }

[features]
default            = [  ]
runtime-benchmarks = [ "polkadot-cli/runtime-benchmarks" ]
try-runtime        = [  ]<|MERGE_RESOLUTION|>--- conflicted
+++ resolved
@@ -75,19 +75,6 @@
 xcm                 = { git = "https://github.com/paritytech/polkadot", default-features = false, branch = "release-v0.9.19" }
 
 # Cumulus
-<<<<<<< HEAD
-cumulus-client-cli                    = { git = 'https://github.com/paritytech/cumulus', branch = 'polkadot-v0.9.19' }
-cumulus-client-collator               = { git = 'https://github.com/paritytech/cumulus', branch = 'polkadot-v0.9.19' }
-cumulus-client-consensus-aura         = { git = 'https://github.com/paritytech/cumulus', branch = 'polkadot-v0.9.19' }
-cumulus-client-consensus-common       = { git = 'https://github.com/paritytech/cumulus', branch = 'polkadot-v0.9.19' }
-cumulus-client-network                = { git = 'https://github.com/paritytech/cumulus', branch = 'polkadot-v0.9.19' }
-cumulus-client-service                = { git = 'https://github.com/paritytech/cumulus', branch = 'polkadot-v0.9.19' }
-cumulus-primitives-core               = { git = 'https://github.com/paritytech/cumulus', branch = 'polkadot-v0.9.19' }
-cumulus-primitives-parachain-inherent = { git = 'https://github.com/paritytech/cumulus', branch = 'polkadot-v0.9.19' }
-cumulus-relay-chain-inprocess-interface = { git = 'https://github.com/paritytech/cumulus', branch = 'polkadot-v0.9.19' }
-cumulus-relay-chain-interface = { git = 'https://github.com/paritytech/cumulus', branch = 'polkadot-v0.9.19' }
-cumulus-relay-chain-rpc-interface = { git = 'https://github.com/paritytech/cumulus', branch = 'polkadot-v0.9.19' }
-=======
 cumulus-client-cli                      = { git = 'https://github.com/paritytech/cumulus', branch = 'polkadot-v0.9.19' }
 cumulus-client-collator                 = { git = 'https://github.com/paritytech/cumulus', branch = 'polkadot-v0.9.19' }
 cumulus-client-consensus-aura           = { git = 'https://github.com/paritytech/cumulus', branch = 'polkadot-v0.9.19' }
@@ -99,7 +86,6 @@
 cumulus-relay-chain-inprocess-interface = { git = 'https://github.com/paritytech/cumulus', branch = 'polkadot-v0.9.19' }
 cumulus-relay-chain-interface           = { git = 'https://github.com/paritytech/cumulus', branch = 'polkadot-v0.9.19' }
 cumulus-relay-chain-rpc-interface       = { git = 'https://github.com/paritytech/cumulus', branch = 'polkadot-v0.9.19' }
->>>>>>> 3471ef5b
 
 [build-dependencies]
 substrate-build-script-utils = { git = "https://github.com/paritytech/substrate", branch = "polkadot-v0.9.19" }
