--- conflicted
+++ resolved
@@ -1,15 +1,8 @@
 use circuit_parachain_runtime::{
-<<<<<<< HEAD
-    AccountId, AuraId, EvmConfig, MultiFinalityVerifierDefaultConfig,
-    MultiFinalityVerifierEthereumLikeConfig, MultiFinalityVerifierGenericLikeConfig,
-    MultiFinalityVerifierPolkadotLikeConfig, MultiFinalityVerifierSubstrateLikeConfig, Signature,
-    SudoConfig, XDNSConfig, EXISTENTIAL_DEPOSIT,
-=======
-    AccountId, AuraId, MultiFinalityVerifierDefaultConfig, MultiFinalityVerifierEthereumLikeConfig,
+    AccountId, AuraId, EvmConfig, MultiFinalityVerifierDefaultConfig, MultiFinalityVerifierEthereumLikeConfig,
     MultiFinalityVerifierGenericLikeConfig, MultiFinalityVerifierPolkadotLikeConfig,
     MultiFinalityVerifierSubstrateLikeConfig, Signature, SudoConfig, TreasuryConfig, XDNSConfig,
     EXISTENTIAL_DEPOSIT,
->>>>>>> 6606a4a8
 };
 use cumulus_primitives_core::ParaId;
 use jsonrpc_runtime_client::{
@@ -568,7 +561,7 @@
         },
         orml_tokens: Default::default(),
         account_manager: Default::default(),
-<<<<<<< HEAD
+        treasury: Default::default(),
         three_vm: Default::default(), // TODO: genesis for this needs to be setup for the function pointers
         evm: EvmConfig {
             // We need _some_ code inserted at the precompile address so that
@@ -589,8 +582,5 @@
                 })
                 .collect(),
         },
-=======
-        treasury: Default::default(),
->>>>>>> 6606a4a8
     }
 }