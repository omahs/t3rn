use circuit_standalone_runtime::{
    AccountId, AuraConfig, BalancesConfig, EvmConfig, GenesisConfig, GrandpaConfig,
    MultiFinalityVerifierDefaultConfig, MultiFinalityVerifierEthereumLikeConfig,
    MultiFinalityVerifierGenericLikeConfig, MultiFinalityVerifierPolkadotLikeConfig,
    MultiFinalityVerifierSubstrateLikeConfig, Signature, SudoConfig, SystemConfig, TreasuryConfig,
    XDNSConfig, WASM_BINARY,
};

use jsonrpc_runtime_client::{
    create_rpc_client, get_gtwy_init_data, get_metadata, get_parachain_id, ConnectionParams,
};
use sc_service::ChainType;
use sp_consensus_aura::sr25519::AuthorityId as AuraId;
use sp_core::{sr25519, Encode, Pair, Public};
use sp_finality_grandpa::AuthorityId as GrandpaId;
use sp_runtime::traits::{IdentifyAccount, Verify};
use std::{
    convert::TryFrom,
    io::{Error, ErrorKind},
    time::Duration,
};
use t3rn_primitives::{
    bridges::{
        header_chain::InitializationData,
        runtime::{
            BASILISK_CHAIN_ID, CATALYST_CHAIN_ID, DALI_CHAIN_ID, DOLPHIN_CHAIN_ID,
            GENSHIRO_CHAIN_ID, KUSAMA_CHAIN_ID, PANGOLIN_CHAIN_ID, POLKADOT_CHAIN_ID,
            ROCFINITY_CHAIN_ID, ROCOCO_CHAIN_ID, ROCOCO_ENCOINTER_CHAIN_ID, SNOWBLINK_CHAIN_ID,
            SOONSOCIAL_CHAIN_ID,
        },
    },
    side_effect::interface::SideEffectInterface,
    xdns::{Parachain, XdnsRecord},
    ChainId, GatewayGenesisConfig, GatewaySysProps, GatewayType, GatewayVendor, Header,
};

// The URL for the telemetry server.
// const STAGING_TELEMETRY_URL: &str = "wss://telemetry.polkadot.io/submit/";

/// Specialized `ChainSpec`. This is a specialization of the general Substrate ChainSpec type.
pub type ChainSpec = sc_service::GenericChainSpec<GenesisConfig>;

/// Generate a crypto pair from seed.
pub fn get_from_seed<TPublic: Public>(seed: &str) -> <TPublic::Pair as Pair>::Public {
    TPublic::Pair::from_string(&format!("//{}", seed), None)
        .expect("static values are valid; qed")
        .public()
}

type AccountPublic = <Signature as Verify>::Signer;

/// Generate an account ID from seed.
pub fn get_account_id_from_seed<TPublic: Public>(seed: &str) -> AccountId
where
    AccountPublic: From<<TPublic::Pair as Pair>::Public>,
{
    AccountPublic::from(get_from_seed::<TPublic>(seed)).into_account()
}

/// Generate an Aura authority key.
pub fn authority_keys_from_seed(s: &str) -> (AuraId, GrandpaId) {
    (get_from_seed::<AuraId>(s), get_from_seed::<GrandpaId>(s))
}

fn is_relaychain(chain_id: &ChainId) -> bool {
    match *chain_id {
        POLKADOT_CHAIN_ID | KUSAMA_CHAIN_ID | ROCOCO_CHAIN_ID => true,
        _ => false,
    }
}

/// Helper function that fetches metadata from live networks and generates a XdnsRecord.
async fn fetch_xdns_record_from_rpc(
    provider: &str,
    chain_id: t3rn_primitives::ChainId,
) -> Result<XdnsRecord<AccountId>, Error> {
    let params = ConnectionParams {
        host: String::from(provider),
        port: 443,
        secure: true,
    };

    let client = async_std::future::timeout(Duration::from_secs(12), create_rpc_client(&params))
        .await
        .map_err(|_| Error::new(ErrorKind::TimedOut, provider))?
        .map_err(|err| Error::new(ErrorKind::NotConnected, err))?;

    let metadata = get_metadata(&client.clone())
        .await
        .map_err(|err| Error::new(ErrorKind::Other, err))?;

    let gateway_sys_props = GatewaySysProps::try_from(&chain_id)
        .map_err(|err| Error::new(ErrorKind::InvalidInput, err))?;

    let mut modules_vec = vec![];
    metadata.pallets.encode_to(&mut modules_vec);

    let parachain_info = if is_relaychain(&chain_id) {
        None
    } else {
        let parachain_id = get_parachain_id(&client.clone())
            .await
            .map_err(|err| Error::new(ErrorKind::Other, err))?;
        Some(Parachain {
            relay_chain_id: chain_id,
            id: parachain_id,
        })
    };

    Ok(<XdnsRecord<AccountId>>::new(
        format!("wss://{}", params.host).as_bytes().to_vec(),
        chain_id,
        parachain_info,
        Default::default(),
        GatewayVendor::PolkadotLike,
        GatewayType::ProgrammableExternal(0),
        GatewayGenesisConfig {
            modules_encoded: Some(modules_vec),
            extrinsics_version: metadata.extrinsic.version,
            genesis_hash: client.genesis_hash.0.to_vec(),
        },
        gateway_sys_props,
        vec![],
        vec![*b"tran"],
    ))
}

/// Helper function to generate XdnsRecords from RPC.
fn seed_xdns_registry() -> Result<Vec<XdnsRecord<AccountId>>, Error> {
    async_std::task::block_on(async {
        let chains = vec![
            // Relaychains...
            ("rpc.polkadot.io", POLKADOT_CHAIN_ID),
            ("kusama-rpc.polkadot.io", KUSAMA_CHAIN_ID),
            ("rococo-rpc.polkadot.io", ROCOCO_CHAIN_ID),
            // Rococo parachains...
            ("rococo.api.encointer.org", ROCOCO_ENCOINTER_CHAIN_ID),
            ("rpc-01.basilisk-rococo.hydradx.io", BASILISK_CHAIN_ID),
            ("fullnode.catalyst.cntrfg.com", CATALYST_CHAIN_ID),
            ("rpc.composablefinance.ninja", DALI_CHAIN_ID),
            ("ws.rococo.dolphin.engineering", DOLPHIN_CHAIN_ID),
            ("rpc.rococo.efinity.io", ROCFINITY_CHAIN_ID),
            (
                "parachain-testnet.equilab.io/rococo/collator/node1/wss",
                GENSHIRO_CHAIN_ID,
            ),
            ("pangolin-parachain-rpc.darwinia.network", PANGOLIN_CHAIN_ID),
            ("rococo-rpc.snowbridge.network", SNOWBLINK_CHAIN_ID),
            ("rco-para.subsocial.network", SOONSOCIAL_CHAIN_ID),
        ];

        let mut records = Vec::with_capacity(chains.len());

        for (provider, chain_id) in chains.into_iter() {
            let r = fetch_xdns_record_from_rpc(provider, chain_id).await;
            if r.is_ok() {
                records.push(r.unwrap());
                log::info!("🧭 fetched XDNS info from wss://{}", provider);
            } else {
                log::warn!(
                    "⚠️  unable to fetch XDNS info from wss://{} {:?}",
                    provider,
                    r.unwrap_err()
                );
            }
        }

        Ok(records)
    })
}

fn standard_side_effects() -> Vec<SideEffectInterface> {
    t3rn_protocol::side_effects::standards::standard_side_effects()
}

/// Fetches gateway initialization data by chain id.
fn fetch_gtwy_init_data(gateway_id: &ChainId) -> Result<InitializationData<Header>, Error> {
    async_std::task::block_on(async move {
        let endpoint = match *gateway_id {
            POLKADOT_CHAIN_ID => "rpc.polkadot.io",
            KUSAMA_CHAIN_ID => "kusama-rpc.polkadot.io",
            ROCOCO_CHAIN_ID => "rococo-rpc.polkadot.io",
            _ => return Err(Error::new(ErrorKind::InvalidInput, "unknown gateway id")),
        };

        let client = create_rpc_client(&ConnectionParams {
            host: endpoint.to_string(),
            port: 443,
            secure: true,
        })
        .await
        .map_err(|error| Error::new(ErrorKind::NotConnected, error))?;

        let (authority_set, header) =
            get_gtwy_init_data(&client.clone(), is_relaychain(gateway_id))
                .await
                .map_err(|error| Error::new(ErrorKind::InvalidData, error))?;

        Ok(InitializationData {
            header,
            authority_list: authority_set.authorities,
            set_id: authority_set.set_id,
            is_halted: false,
            gateway_id: *gateway_id,
        })
    })
}

/// Lists initialization data for indicated gateways.
fn initial_gateways(gateway_ids: Vec<&ChainId>) -> Result<Vec<InitializationData<Header>>, Error> {
    let init_data = gateway_ids
        .iter()
        .map(|gateway_id| fetch_gtwy_init_data(*gateway_id))
        .collect::<Result<_, Error>>()?;

    Ok(init_data)
}

pub fn development_config() -> Result<ChainSpec, String> {
    let wasm_binary = WASM_BINARY.ok_or_else(|| "Development wasm not available".to_string())?;

    Ok(ChainSpec::from_genesis(
        // Name
        "Development",
        // ID
        "dev",
        ChainType::Development,
        move || {
            testnet_genesis(
                wasm_binary,
                // Initial PoA authorities
                vec![authority_keys_from_seed("Alice")],
                // Sudo account
                get_account_id_from_seed::<sr25519::Public>("Alice"),
                // Pre-funded accounts
                vec![
                    get_account_id_from_seed::<sr25519::Public>("Alice"),
                    get_account_id_from_seed::<sr25519::Public>("Bob"),
                    get_account_id_from_seed::<sr25519::Public>("Alice//stash"),
                    get_account_id_from_seed::<sr25519::Public>("Bob//stash"),
                ],
                vec![],
                standard_side_effects(),
                vec![],
                // initial_gateways(vec![&POLKADOT_CHAIN_ID, &KUSAMA_CHAIN_ID, &ROCOCO_CHAIN_ID])
                //     .expect("initial gateways"),
                true,
            )
        },
        // Bootnodes
        vec![],
        // Telemetry
        None,
        // Protocol ID
        None,
        None,
        // Properties
        None,
        // Extensions
        None,
    ))
}

pub fn local_testnet_config() -> Result<ChainSpec, String> {
    let wasm_binary = WASM_BINARY.ok_or_else(|| "Development wasm not available".to_string())?;

    Ok(ChainSpec::from_genesis(
        // Name
        "Local Testnet",
        // ID
        "local_testnet",
        ChainType::Local,
        move || {
            testnet_genesis(
                wasm_binary,
                // Initial PoA authorities
                vec![
                    authority_keys_from_seed("Alice"),
                    authority_keys_from_seed("Bob"),
                ],
                // Sudo account
                get_account_id_from_seed::<sr25519::Public>("Alice"),
                // Pre-funded accounts
                vec![
                    get_account_id_from_seed::<sr25519::Public>("Alice"),
                    get_account_id_from_seed::<sr25519::Public>("Bob"),
                    get_account_id_from_seed::<sr25519::Public>("Charlie"),
                    get_account_id_from_seed::<sr25519::Public>("Dave"),
                    get_account_id_from_seed::<sr25519::Public>("Eve"),
                    get_account_id_from_seed::<sr25519::Public>("Ferdie"),
                    get_account_id_from_seed::<sr25519::Public>("Alice//stash"),
                    get_account_id_from_seed::<sr25519::Public>("Bob//stash"),
                    get_account_id_from_seed::<sr25519::Public>("Charlie//stash"),
                    get_account_id_from_seed::<sr25519::Public>("Dave//stash"),
                    get_account_id_from_seed::<sr25519::Public>("Eve//stash"),
                    get_account_id_from_seed::<sr25519::Public>("Ferdie//stash"),
                ],
                vec![],
                standard_side_effects(),
                vec![],
                // initial_gateways(vec![&POLKADOT_CHAIN_ID, &KUSAMA_CHAIN_ID, &ROCOCO_CHAIN_ID])
                //     .expect("initial gateways"),
                true,
            )
        },
        // Bootnodes
        vec![],
        // Telemetry
        None,
        // Protocol ID
        None,
        // Properties
        None,
        None,
        // Extensions
        None,
    ))
}

// This is the simplest bytecode to revert without returning any data.
// We will pre-deploy it under all of our precompiles to ensure they can be called from
// within contracts.
// (PUSH1 0x00 PUSH1 0x00 REVERT)
const REVERT_BYTECODE: [u8; 5] = [0x60, 0x00, 0x60, 0x00, 0xFD];

/// Configure initial storage state for FRAME modules.
fn testnet_genesis(
    wasm_binary: &[u8],
    initial_authorities: Vec<(AuraId, GrandpaId)>,
    root_key: AccountId,
    endowed_accounts: Vec<AccountId>,
    xdns_records: Vec<XdnsRecord<AccountId>>,
    standard_side_effects: Vec<SideEffectInterface>,
    initial_gateways: Vec<InitializationData<Header>>,
    _enable_println: bool,
) -> GenesisConfig {
    GenesisConfig {
        system: SystemConfig {
            // Add Wasm runtime to storage.
            code: wasm_binary.to_vec(),
        },
        balances: BalancesConfig {
            // Configure endowed accounts with initial balance of 1 << 60.
            balances: endowed_accounts
                .iter()
                .cloned()
                .map(|k| (k, 1 << 60))
                .collect(),
        },
        aura: AuraConfig {
            authorities: initial_authorities.iter().map(|x| (x.0.clone())).collect(),
        },
        grandpa: GrandpaConfig {
            authorities: initial_authorities
                .iter()
                .map(|x| (x.1.clone(), 1))
                .collect(),
        },
        sudo: SudoConfig {
            // Assign network admin rights.
            key: Some(root_key),
        },
        transaction_payment: Default::default(),
        // beefy: BeefyConfig {
        //     // authorities: initial_authorities.iter().map(|x| (x.1.clone())).collect(),
        //     authorities: Vec::new(),
        // },
        xdns: XDNSConfig {
            known_xdns_records: xdns_records,
            standard_side_effects,
        },
        contracts_registry: Default::default(),
        multi_finality_verifier_substrate_like: MultiFinalityVerifierSubstrateLikeConfig {
            owner: None,
            init_data: None,
        },
        multi_finality_verifier_generic_like: MultiFinalityVerifierGenericLikeConfig {
            owner: None,
            init_data: None,
        },
        multi_finality_verifier_ethereum_like: MultiFinalityVerifierEthereumLikeConfig {
            owner: None,
            init_data: None,
        },
        multi_finality_verifier_polkadot_like: MultiFinalityVerifierPolkadotLikeConfig {
            owner: None,
            init_data: None,
        },
        multi_finality_verifier_default: MultiFinalityVerifierDefaultConfig {
            owner: None,
            init_data: Some(initial_gateways),
        },
        orml_tokens: Default::default(),
        account_manager: Default::default(),
<<<<<<< HEAD
        three_vm: Default::default(), // TODO: genesis for this needs to be setup for the function pointers\
        evm: EvmConfig {
            // We need _some_ code inserted at the precompile address so that
            // the evm will actually call the address.
            accounts: circuit_standalone_runtime::contracts_config::PrecompilesValue::get()
                .used_addresses()
                .into_iter()
                .map(|addr| {
                    (
                        addr.into(),
                        circuit_standalone_runtime::contracts_config::EvmGenesisAccount {
                            nonce: Default::default(),
                            balance: Default::default(),
                            storage: Default::default(),
                            code: REVERT_BYTECODE.into(),
                        },
                    )
                })
                .collect(),
        },
=======
        treasury: Default::default(),
>>>>>>> 6606a4a8
    }
}<|MERGE_RESOLUTION|>--- conflicted
+++ resolved
@@ -392,7 +392,7 @@
         },
         orml_tokens: Default::default(),
         account_manager: Default::default(),
-<<<<<<< HEAD
+        treasury: Default::default(),
         three_vm: Default::default(), // TODO: genesis for this needs to be setup for the function pointers\
         evm: EvmConfig {
             // We need _some_ code inserted at the precompile address so that
@@ -413,8 +413,5 @@
                 })
                 .collect(),
         },
-=======
-        treasury: Default::default(),
->>>>>>> 6606a4a8
     }
 }