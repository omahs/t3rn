// This file is part of Substrate.

// Copyright (C) 2020-2021 Parity Technologies (UK) Ltd.
// SPDX-License-Identifier: Apache-2.0

// Licensed under the Apache License, Version 2.0 (the "License")
// you may not use this file except in compliance with the License.
// You may obtain a copy of the License at
//
// 	http://www.apache.org/licenses/LICENSE-2.0
//
// Unless required by applicable law or agreed to in writing, software
// distributed under the License is distributed on an "AS IS" BASIS,
// WITHOUT WARRANTIES OR CONDITIONS OF ANY KIND, either express or implied.
// See the License for the specific language governing permissions and
// limitations under the License.

//! <!-- markdown-link-check-disable -->
//!
//! ## Overview
//!
//! Circuit MVP
#![cfg_attr(not(feature = "std"), no_std)]

pub use crate::exec_composer::ExecComposer;
pub use crate::message_assembly::circuit_inbound::StepConfirmation;
use crate::message_assembly::merklize::*;
use codec::{Decode, Encode};
use frame_support::dispatch::DispatchResultWithPostInfo;
use frame_support::ensure;
use frame_support::traits::{Currency, EnsureOrigin, Get};
use frame_system::offchain::{SignedPayload, SigningTypes};
use frame_system::RawOrigin;
use hex_literal::hex;
use pallet_contracts_registry::{RegistryContract, RegistryContractId};
use sp_application_crypto::Public;
use sp_core::crypto::KeyTypeId;
use sp_runtime::{
    traits::{Convert, Hash, Saturating, Zero},
    RuntimeAppPublic, RuntimeDebug,
};

use bp_runtime::ChainId;
pub use pallet::*;
use sp_runtime::traits::AccountIdConversion;
use sp_std::vec;
use sp_std::vec::*;
use t3rn_primitives::abi::{ContractActionDesc, GatewayABIConfig, HasherAlgo as HA};
use t3rn_primitives::transfers::BalanceOf;
use t3rn_primitives::*;
use volatile_vm::VolatileVM;

#[cfg(test)]
pub mod tests;

#[cfg(feature = "runtime-benchmarks")]
mod benchmarking;
#[cfg(test)]
pub mod mock;

pub mod weights;
use weights::WeightInfo;

pub mod exec_composer;
pub mod message_assembly;

pub use crate::message_assembly::test_utils as message_test_utils;
pub mod xbridges;
pub use xbridges::{
    get_roots_from_bridge, init_bridge_instance, CurrentHash, CurrentHasher, CurrentHeader,
    DefaultPolkadotLikeGateway, EthLikeKeccak256ValU32Gateway, EthLikeKeccak256ValU64Gateway,
    PolkadotLikeValU64Gateway,
};

<<<<<<< HEAD
pub mod xtx;
pub use xtx::{Xtx, XtxId};
=======
pub type CurrentHash<T, I> =
    <<T as pallet_multi_finality_verifier::Config<I>>::BridgedChain as bp_runtime::Chain>::Hash;
pub type CurrentHasher<T, I> =
    <<T as pallet_multi_finality_verifier::Config<I>>::BridgedChain as bp_runtime::Chain>::Hasher;
pub type CurrentHeader<T, I> =
    <<T as pallet_multi_finality_verifier::Config<I>>::BridgedChain as bp_runtime::Chain>::Header;

type DefaultPolkadotLikeGateway = ();
type PolkadotLikeValU64Gateway = pallet_multi_finality_verifier::Instance1;
type EthLikeKeccak256ValU64Gateway = pallet_multi_finality_verifier::Instance2;
type EthLikeKeccak256ValU32Gateway = pallet_multi_finality_verifier::Instance3;

pub type AllowedSideEffect = Vec<u8>;

pub fn init_bridge_instance<T: pallet_multi_finality_verifier::Config<I>, I: 'static>(
    origin: T::Origin,
    first_header: Vec<u8>,
    authorities: Option<Vec<T::AccountId>>,
    gateway_id: bp_runtime::ChainId,
) -> DispatchResultWithPostInfo {
    let header: CurrentHeader<T, I> = Decode::decode(&mut &first_header[..])
        .map_err(|_| "Decoding error: received GenericPrimitivesHeader -> CurrentHeader<T>")?;

    let init_data = bp_header_chain::InitializationData {
        header,
        authority_list: authorities
            .unwrap_or(vec![])
            .iter()
            .map(|id| {
                (
                    sp_finality_grandpa::AuthorityId::from_slice(&id.encode()),
                    1,
                )
            })
            .collect::<Vec<_>>(),
        set_id: 1,
        is_halted: false,
    };

    pallet_multi_finality_verifier::Pallet::<T, I>::initialize_single(origin, init_data, gateway_id)
}

pub fn get_roots_from_bridge<T: pallet_multi_finality_verifier::Config<I>, I: 'static>(
    block_hash: Bytes,
    gateway_id: bp_runtime::ChainId,
) -> Result<(sp_core::H256, sp_core::H256), Error<T>> {
    let gateway_block_hash: CurrentHash<T, I> = Decode::decode(&mut &block_hash[..])
        .map_err(|_| Error::<T>::StepConfirmationDecodingError)?;

    let (extrinsics_root, storage_root): (CurrentHash<T, I>, CurrentHash<T, I>) =
        pallet_multi_finality_verifier::Pallet::<T, I>::get_imported_roots(
            gateway_id,
            gateway_block_hash,
        )
        .ok_or(Error::<T>::StepConfirmationBlockUnrecognised)?;

    let extrinsics_root_h256: sp_core::H256 = Decode::decode(&mut &extrinsics_root.encode()[..])
        .map_err(|_| Error::<T>::StepConfirmationDecodingError)?;

    let storage_root_h256: sp_core::H256 = Decode::decode(&mut &storage_root.encode()[..])
        .map_err(|_| Error::<T>::StepConfirmationDecodingError)?;
>>>>>>> f96f1ea3

pub mod side_effect;
pub use side_effect::{InboundSideEffect, OutboundSideEffect, SideEffect};

/// Defines application identifier for crypto keys of this module.
///
/// Every module that deals with signatures needs to declare its unique identifier for
/// its crypto keys.
/// When offchain worker is signing transactions it's going to request keys of type
/// `KeyTypeId` from the keystore and use the ones it finds to sign the transaction.
/// The keys can be inserted manually via RPC (see `author_insertKey`).
pub const KEY_TYPE: KeyTypeId = KeyTypeId(*b"circ");

pub fn select_validator_for_x_tx_dummy<T: Config>() -> Result<T::AccountId, &'static str> {
    // This is the well-known Substrate account of Alice (5GrwvaEF...)
    let default_recepient =
        hex!("d43593c715fdd31c61141abd04a99fd6822c8558854ccde39a5684e7a56da27d");

    let dummy_escrow_alice =
        T::AccountId::decode(&mut &default_recepient[..]).expect("should not fail for dummy data");

    Ok(dummy_escrow_alice)
}

// todo: Implement and move as independent submodule
pub type SideEffectsDFD = Vec<u8>;
pub type SideEffectId = Bytes;

pub type AuthorityId = crate::message_assembly::signer::app::Public;
pub(crate) type SystemHashing<T> = <T as frame_system::Config>::Hashing;

#[frame_support::pallet]
pub mod pallet {
    use frame_support::pallet_prelude::*;
    use frame_support::PalletId;
    use frame_system::pallet_prelude::*;

    use super::*;
    use crate::WeightInfo;
    /// Current Circuit's context of active transactions
    ///
    /// The currently active composable transactions, indexed according to the order of creation.
    #[pallet::storage]
    pub type ActiveXtxMap<T> = StorageMap<
        _,
        Blake2_128Concat,
        XtxId<T>,
        Xtx<
            <T as frame_system::Config>::AccountId,
            <T as frame_system::Config>::BlockNumber,
            BalanceOf<T>,
        >,
        OptionQuery,
    >;

    /// This pallet's configuration trait
    #[pallet::config]
    pub trait Config:
        frame_system::Config
        + pallet_bridge_messages::Config
        + pallet_balances::Config
        + VolatileVM
        + pallet_contracts_registry::Config
        + pallet_xdns::Config
        + pallet_contracts::Config
        + pallet_evm::Config
        + pallet_multi_finality_verifier::Config<DefaultPolkadotLikeGateway>
        + pallet_multi_finality_verifier::Config<PolkadotLikeValU64Gateway>
        + pallet_multi_finality_verifier::Config<EthLikeKeccak256ValU64Gateway>
        + pallet_multi_finality_verifier::Config<EthLikeKeccak256ValU32Gateway>
        + snowbridge_basic_channel::outbound::Config
    {
        /// The overarching event type.
        type Event: From<Event<Self>> + IsType<<Self as frame_system::Config>::Event>;

        /// The overarching dispatch call type.
        type Call: From<Call<Self>>;

        type AccountId32Converter: Convert<Self::AccountId, [u8; 32]>;

        type ToStandardizedGatewayBalance: Convert<BalanceOf<Self>, u128>;

        type WeightInfo: weights::WeightInfo;

        type PalletId: Get<PalletId>;
    }

    #[pallet::pallet]
    #[pallet::generate_store(pub(super) trait Store)]
    pub struct Pallet<T>(_);

    #[pallet::hooks]
    impl<T: Config> Hooks<BlockNumberFor<T>> for Pallet<T> {
        // `on_initialize` is executed at the beginning of the block before any extrinsic are
        // dispatched.
        //
        // This function must return the weight consumed by `on_initialize` and `on_finalize`.
        fn on_initialize(_n: T::BlockNumber) -> Weight {
            // Anything that needs to be done at the start of the block.
            // We don't do anything here.
            0
        }

        fn on_finalize(_n: T::BlockNumber) {
            // We don't do anything here.
        }

        // A runtime code run after every block and have access to extended set of APIs.
        //
        // For instance you can generate extrinsics for the upcoming produced block.
        fn offchain_worker(_n: T::BlockNumber) {
            // We don't do anything here.
            // but we could dispatch extrinsic (transaction/unsigned/inherent) using
            // sp_io::submit_extrinsic
        }
    }

    #[pallet::call]
    impl<T: Config> Pallet<T> {
        #[pallet::weight(<T as Config>::WeightInfo::submit_exec())]
        pub fn submit_exec(
            origin: OriginFor<T>,
            contract_id: RegistryContractId<T>,
            input: Vec<u8>,
            value: BalanceOf<T>,
            reward: BalanceOf<T>,
        ) -> DispatchResultWithPostInfo {
            // Retrieve sender of the transaction.
            let requester = ensure_signed(origin)?;

            // Ensure can afford
            ensure!(
                <T as EscrowTrait>::Currency::free_balance(&requester).saturating_sub(reward)
                    >= BalanceOf::<T>::from(0 as u32),
                Error::<T>::RequesterNotEnoughBalance,
            );

            let contract =
                if !<pallet_contracts_registry::ContractsRegistry<T>>::contains_key(&contract_id) {
                    Err(Error::<T>::ContractDoesNotExists)?
                } else {
                    pallet_contracts_registry::ContractsRegistry::<T>::get(&contract_id)
                        .expect("contains_key called above before accessing the contract")
                };

            Self::submit_xtx_execution(vec![contract], requester, input, value, reward)?;

            Ok(().into())
        }

        /// Will be deprecated in v1.0.0-RC
        #[pallet::weight(<T as Config>::WeightInfo::submit_composable_exec_order() + <T as Config>::WeightInfo::decompose_io_schedule())]
        pub fn submit_composable_exec_order(
            origin: OriginFor<T>,
            io_schedule: Vec<u8>,
            components: Vec<Compose<T::AccountId, BalanceOf<T>>>,
        ) -> DispatchResultWithPostInfo {
            // Retrieve sender of the transaction.
            let requester = ensure_signed(origin)?;
            ensure!(
                !(components.len() == 0 || io_schedule.len() == 0),
                "empty parameters submitted for execution order",
            );

            let inter_schedule: InterExecSchedule<T::AccountId, BalanceOf<T>> =
                Self::decompose_io_schedule(components.clone(), io_schedule.clone())
                    .expect("Wrong io schedule");

            let _escrow_account = select_validator_for_x_tx_dummy::<T>()?;

            // In dry run we would like to:
            // 1. Parse and validate the syntax of unseen in the on-chain registry contracts
            //     1.2. Add them to the on-chain registry
            // 2. Fetch all of the contracts from on-chain registry involved in that execution and dry run as one xtx.
            let (contracts, _contract_ids, _contract_descriptions) =
                Self::dry_run_whole_xtx(inter_schedule.clone(), requester.clone())?;

            let initial_input = vec![];
            let initial_value = Default::default();
            let initial_reward = Default::default();

            Self::submit_xtx_execution(
                contracts,
                requester.clone(),
                initial_input,
                initial_value,
                initial_reward,
            )?;

            Ok(().into())
        }

        /// Blind version should only be used for testing - unsafe since skips inclusion proof check.
        #[pallet::weight(<T as Config>::WeightInfo::confirm_side_effect_blind())]
        pub fn confirm_side_effect_blind(
            origin: OriginFor<T>,
            xtx_id: XtxId<T>,
            side_effect: SideEffect<T::AccountId, T::BlockNumber, BalanceOf<T>>,
            _inclusion_proof: Option<Bytes>,
        ) -> DispatchResultWithPostInfo {
            // ToDo #CNF-1: Reward releyers for inbound message dispatch.
            let relayer_id = ensure_signed(origin)?;

            // ToDo #CNF-2: Check validity of execution by parsing
            //  the side effect against incoming target's format and checking its validity

            // ToDo #CNF-3: Check validity of inclusion - skip in _blind version for testing
            // Verify whether the side effect completes the Xtx
            let _xtx: Xtx<T::AccountId, T::BlockNumber, BalanceOf<T>> =
                ActiveXtxMap::<T>::get(xtx_id.clone())
                    .expect("submitted to confirm step id does not match with any Xtx");

            Self::deposit_event(Event::SideEffectConfirmed(
                relayer_id.clone(),
                xtx_id,
                side_effect,
                0,
            ));

            // ToDo: Check whether xtx.side_effects_dfd is now completed before completing xtx
            Self::deposit_event(Event::XTransactionSuccessfullyCompleted(xtx_id.clone()));

            Ok(().into())
        }

        // ToDo: Create and move higher to main Circuit pallet
        #[pallet::weight(<T as Config>::WeightInfo::register_gateway_default_polka())]
        pub fn register_gateway(
            origin: OriginFor<T>,
            url: Vec<u8>,
            gateway_id: bp_runtime::ChainId,
            gateway_abi: GatewayABIConfig,
            gateway_vendor: t3rn_primitives::GatewayVendor,
            gateway_type: t3rn_primitives::GatewayType,
            gateway_genesis: GatewayGenesisConfig,
            first_header: Vec<u8>,
            authorities: Option<Vec<T::AccountId>>,
<<<<<<< HEAD
            allowed_side_effects: Option<Vec<Vec<u8>>>,
=======
            allowed_side_effects: Vec<AllowedSideEffect>,
>>>>>>> f96f1ea3
        ) -> DispatchResultWithPostInfo {
            pallet_xdns::Pallet::<T>::add_new_xdns_record(
                origin.clone(),
                url,
                gateway_id,
                gateway_abi.clone(),
                gateway_vendor.clone(),
                gateway_type.clone(),
                gateway_genesis,
                allowed_side_effects.clone(),
            )?;

            let res = match (gateway_abi.hasher, gateway_abi.block_number_type_size) {
                (HA::Blake2, 32) => init_bridge_instance::<T, DefaultPolkadotLikeGateway>(
                    origin,
                    first_header,
                    authorities,
                    gateway_id,
                )?,
                (HA::Blake2, 64) => init_bridge_instance::<T, PolkadotLikeValU64Gateway>(
                    origin,
                    first_header,
                    authorities,
                    gateway_id,
                )?,
                (HA::Keccak256, 32) => init_bridge_instance::<T, EthLikeKeccak256ValU32Gateway>(
                    origin,
                    first_header,
                    authorities,
                    gateway_id,
                )?,
                (HA::Keccak256, 64) => init_bridge_instance::<T, EthLikeKeccak256ValU64Gateway>(
                    origin,
                    first_header,
                    authorities,
                    gateway_id,
                )?,
                (_, _) => init_bridge_instance::<T, DefaultPolkadotLikeGateway>(
                    origin,
                    first_header,
                    authorities,
                    gateway_id,
                )?,
            };

            Self::deposit_event(Event::NewGatewayRegistered(
<<<<<<< HEAD
                gateway_id,           // gateway id
                gateway_type,         // type - external, programmable, tx-only
                gateway_vendor,       // vendor - substrate, eth etc.
                allowed_side_effects, // allowed side effects / enabled methods
=======
                gateway_id,
                gateway_vendor,
                gateway_type,
                allowed_side_effects,
>>>>>>> f96f1ea3
            ));

            Ok(res.into())
        }

        // ToDo: Create and move higher to main Circuit pallet
        #[pallet::weight(<T as Config>::WeightInfo::update_gateway())]
        pub fn update_gateway(
            _origin: OriginFor<T>,
            gateway_id: bp_runtime::ChainId,
            _url: Option<Vec<u8>>,
            _gateway_abi: Option<GatewayABIConfig>,
            _authorities: Option<Vec<T::AccountId>>,
            allowed_side_effects: Option<Vec<Vec<u8>>>,
        ) -> DispatchResultWithPostInfo {
            // ToDo: Implement!
            Self::deposit_event(Event::GatewayUpdated(
                gateway_id,           // gateway id
                allowed_side_effects, // allowed side effects / enabled methods
            ));
            Ok(().into())
        }

        #[pallet::weight(<T as Config>::WeightInfo::confirm_side_effect())]
        pub fn confirm_side_effect(
            origin: OriginFor<T>,
            xtx_id: XtxId<T>,
            side_effect: SideEffect<T::AccountId, T::BlockNumber, BalanceOf<T>>,
            _inclusion_proof: Option<Bytes>,
            // ToDo: Replace step_confirmation with inclusion_proof
            step_confirmation: StepConfirmation,
        ) -> DispatchResultWithPostInfo {
            // Retrieve sender of the transaction.
            let relayer_id = ensure_signed(origin)?;
            // ToDo: parse events to discover their content and verify execution

            let _xtx: Xtx<T::AccountId, T::BlockNumber, BalanceOf<T>> =
                ActiveXtxMap::<T>::get(xtx_id.clone())
                    .expect("submitted to confirm step id does not match with any Xtx");

            // ToDo: Read gateway_id from xtx GatewaysDFD
            let gateway_id = Default::default();

            let gateway_xdns_record = pallet_xdns::Pallet::<T>::best_available(gateway_id)?;

            let declared_block_hash = step_confirmation.proof.block_hash;

            // Check inclusion relying on data in palet-multi-verifier
            let (extrinsics_root_h256, storage_root_h256) = match (
                gateway_xdns_record.gateway_abi.hasher.clone(),
                gateway_xdns_record.gateway_abi.block_number_type_size,
            ) {
                (HA::Blake2, 32) => get_roots_from_bridge::<T, DefaultPolkadotLikeGateway>(
                    declared_block_hash,
                    gateway_id,
                )?,
                (HA::Blake2, 64) => get_roots_from_bridge::<T, PolkadotLikeValU64Gateway>(
                    declared_block_hash,
                    gateway_id,
                )?,
                (HA::Keccak256, 32) => get_roots_from_bridge::<T, EthLikeKeccak256ValU32Gateway>(
                    declared_block_hash,
                    gateway_id,
                )?,
                (HA::Keccak256, 64) => get_roots_from_bridge::<T, EthLikeKeccak256ValU64Gateway>(
                    declared_block_hash,
                    gateway_id,
                )?,
                (_, _) => get_roots_from_bridge::<T, DefaultPolkadotLikeGateway>(
                    declared_block_hash,
                    gateway_id,
                )?,
            };

            let expected_root = match step_confirmation.proof.proof_trie_pointer {
                ProofTriePointer::State => storage_root_h256,
                ProofTriePointer::Transaction => extrinsics_root_h256,
                ProofTriePointer::Receipts => storage_root_h256,
            };

            if let Err(computed_root) = check_merkle_proof(
                expected_root,
                step_confirmation.proof.proof_data.into_iter(),
                gateway_xdns_record.gateway_abi.hasher,
            ) {
                log::trace!(
                    target: "circuit-runtime",
                    "Step confirmation check failed: inclusion root mismatch. Expected: {}, computed: {}",
                    expected_root,
                    computed_root,
                );

                Err(Error::<T>::SideEffectConfirmationInvalidInclusionProof.into())
            } else {
                // ToDo: Enact on the confirmation step and save the update
                // Self::update_xtx(&xtx, xtx_id, step_confirmation);
                Self::deposit_event(Event::SideEffectConfirmed(
                    relayer_id.clone(),
                    xtx_id.clone(),
                    side_effect,
                    0,
                ));

                // ToDo: Check whether xtx.side_effects_dfd is now completed before completing xtx
                Self::deposit_event(Event::XTransactionSuccessfullyCompleted(xtx_id.clone()));
                Ok(().into())
            }
        }
    }

    /// Events for the pallet.
    #[pallet::event]
    #[pallet::generate_deposit(pub(super) fn deposit_event)]
    pub enum Event<T: Config> {
<<<<<<< HEAD
        // Listeners - users + SDK + UI to know whether their request has ended
        XTransactionSuccessfullyCompleted(XtxId<T>),
        // Listeners - users + SDK + UI to know whether their request is accepted for exec and pending
        XTransactionReceivedForExec(XtxId<T>, SideEffectsDFD),
        // Listeners - executioners/relayers to know new challenges and perform offline risk/reward calc
        //  of whether side effect is worth picking up
        NewSideEffectsAvailable(
            T::AccountId,
            XtxId<T>,
            Vec<SideEffect<T::AccountId, T::BlockNumber, BalanceOf<T>>>,
        ),
        // Listeners - executioners/relayers to know that certain SideEffects are no longer valid
        // ToDo: Implement Xtx timeout!
        CancelledSideEffects(
            T::AccountId,
            XtxId<T>,
            Vec<SideEffect<T::AccountId, T::BlockNumber, BalanceOf<T>>>,
        ),
        // Listeners - executioners/relayers to know whether they won the confirmation challenge
        SideEffectConfirmed(
            T::AccountId, // winner
            XtxId<T>,
            SideEffect<T::AccountId, T::BlockNumber, BalanceOf<T>>,
            u64, // reward?
        ),
        // Listeners - remote targets integrators/registrants
        NewGatewayRegistered(
            bp_runtime::ChainId,  // gateway id
            GatewayType,          // type - external, programmable, tx-only
            GatewayVendor,        // vendor - substrate, eth etc.
            Option<Vec<Vec<u8>>>, // allowed side effects / enabled methods
        ),
        GatewayUpdated(
            bp_runtime::ChainId,  // gateway id
            Option<Vec<Vec<u8>>>, // allowed side effects / enabled methods
=======
        /// Event generated when new price is accepted to contribute to the average.
        /// \[who, phase, name\]
        NewPhase(T::AccountId, u8, Vec<u8>),
        /// News steps that were just added for relayers to deliver.
        /// \[who, id, steps\]
        StoredNewStep(T::AccountId, XtxId<T>, Vec<CircuitOutboundMessage>),
        /// Event generated when new gateway is registered.
        /// \[gateway_id, gateway_vendor, gateway_type, allowed_side_effects\]
        NewGatewayRegistered(
            bp_runtime::ChainId,
            GatewayVendor,
            GatewayType,
            Vec<AllowedSideEffect>,
>>>>>>> f96f1ea3
        ),
    }

    #[pallet::error]
    pub enum Error<T> {
        /// Non existent public key.
        InvalidKey,
        IOScheduleNoEndingSemicolon,
        IOScheduleEmpty,
        IOScheduleUnknownCompose,
        ProcessStepGatewayNotRecognised,
        StepConfirmationBlockUnrecognised,
        StepConfirmationGatewayNotRecognised,
        SideEffectConfirmationInvalidInclusionProof,
        StepConfirmationDecodingError,
        ContractDoesNotExists,
        RequesterNotEnoughBalance,
    }
}

/// Payload used by this example crate to hold price
/// data required to submit a transaction.
#[derive(Encode, Decode, Clone, PartialEq, Eq, RuntimeDebug)]
pub struct Payload<Public, BlockNumber> {
    block_number: BlockNumber,
    public: Public,
}

impl<T: SigningTypes> SignedPayload<T> for Payload<T::Public, T::BlockNumber> {
    fn public(&self) -> T::Public {
        self.public.clone()
    }
}

impl<T: Config> Pallet<T> {
    fn account_id() -> T::AccountId {
        T::PalletId::get().into_account()
    }
    /// Receives a list of available components and an io schedule in text format
    /// and parses it to create an execution schedule
    pub fn decompose_io_schedule(
        _components: Vec<Compose<T::AccountId, BalanceOf<T>>>,
        _io_schedule: Vec<u8>,
    ) -> Result<InterExecSchedule<T::AccountId, BalanceOf<T>>, &'static str> {
        // set constants
        const WHITESPACE_MATRIX: [u8; 4] = [b' ', b'\t', b'\r', b'\n'];
        const PHASE_SEPARATOR: u8 = b'|';
        const STEP_SEPARATOR: u8 = b',';
        const SCHEDULE_END: u8 = b';';
        // trims all whitespace chars from io_schedule vector
        fn trim_whitespace(input_string: Vec<u8>) -> Vec<u8> {
            let mut result = input_string.clone();

            // checks if character is whitespace
            let is_whitespace = |x: &u8| WHITESPACE_MATRIX.contains(x);

            let mut i = 0;
            while i < result.len() {
                if is_whitespace(&result[i]) {
                    result.remove(i);
                } else {
                    i += 1;
                }
            }
            result
        }

        // converts an exec_step vector string to an ExecStep
        // throws error if a component is not found
        let to_exec_step = |name: Vec<u8>| {
            let compose = _components
                .clone()
                .into_iter()
                .find(|comp| comp.name.encode() == name.encode());
            match compose {
                Some(value) => Ok(ExecStep { compose: value }),
                None => Err(Error::<T>::IOScheduleUnknownCompose),
            }
        };

        // splits a phase vector into ExecSteps
        let split_into_steps = |phase: Vec<u8>| {
            phase
                .split(|char| char.eq(&STEP_SEPARATOR))
                .filter(|step| !step.is_empty())
                .map(|step| to_exec_step(step.to_vec()))
                .collect()
        };

        // splits an io_schedule into phases and then into steps
        let split_into_phases = |io_schedule: Vec<u8>| {
            io_schedule
                .split(|character| character.eq(&PHASE_SEPARATOR))
                .filter(|phase| !phase.is_empty())
                .map(|phase| {
                    let steps: Result<Vec<ExecStep<T::AccountId, BalanceOf<T>>>, crate::Error<T>> =
                        split_into_steps(phase.to_vec());
                    ensure!(steps.is_ok(), Error::<T>::IOScheduleUnknownCompose);
                    Ok(ExecPhase {
                        steps: steps.unwrap(),
                    })
                })
                .collect()
        };

        let mut cloned = trim_whitespace(_io_schedule);

        // make sure schedule is not empty
        // probably irrelevant since there is already a check for that
        let last_char = cloned.last();
        ensure!(last_char.is_some(), Error::<T>::IOScheduleEmpty);
        // make sure the schedule ends correctly and remove ending character or panic
        let ends_correctly = last_char.eq(&Some(&SCHEDULE_END));
        ensure!(ends_correctly, Error::<T>::IOScheduleNoEndingSemicolon);
        cloned.remove(cloned.len() - 1);

        // make sure schedule can be split into phases
        let phases: Result<Vec<ExecPhase<T::AccountId, BalanceOf<T>>>, crate::Error<T>> =
            split_into_phases(cloned);
        ensure!(phases.is_ok(), Error::<T>::IOScheduleUnknownCompose);

        Ok(InterExecSchedule {
            phases: phases.unwrap(),
        })
    }

    /// Dry run submitted cross-chain transaction
    /// User can additionally submit the IO schedule which comes on top as an additional order maker.
    /// inter_schedule was analysed already and we at this point we can be sure within
    ///    the inter_schedule components are in the correct order. At least an order that requester expects.
    /// Task of the dry_run here is the decompose the phases into additional rounds that can be submitted in parallel.
    /// The output is cross-chain transaction with a fixed schedule that covers all future steps of the incoming rounds and phases.
    pub fn dry_run_whole_xtx(
        inter_schedule: InterExecSchedule<T::AccountId, BalanceOf<T>>,
        _requester: T::AccountId,
    ) -> Result<
        (
            Vec<RegistryContract<T::Hash, T::AccountId, BalanceOf<T>, T::BlockNumber>>,
            Vec<RegistryContractId<T>>,
            Vec<ContractActionDesc<T::Hash, ChainId, T::AccountId>>,
        ),
        &'static str,
    > {
        let mut contracts = vec![];
        let mut unseen_contracts = vec![];
        let mut seen_contracts = vec![];
        let mut contract_ids = vec![];
        let mut action_descriptions = vec![];
        let mut composes = vec![];

        // ToDo: Better phases getter
        let first_phase = inter_schedule
            .phases
            .get(0)
            .expect("At least one phase should always be there in inter_schedule");

        // Check if there are some unseen contracts - if yes dry_run them in a single context. If fine - add to the contracts-repo.
        for step in &first_phase.steps {
            let mut protocol_part_of_contract = step.compose.code_txt.clone();
            protocol_part_of_contract.extend(step.compose.bytes.clone());
            let key =
                SystemHashing::<T>::hash(Encode::encode(&mut protocol_part_of_contract).as_ref());

            // If invalid new contract was submitted for execution - break. Otherwise, add the new contract to on-chain registry.
            if !pallet_contracts_registry::ContractsRegistry::<T>::contains_key(key) {
                let unseen_contract =
                    ExecComposer::dry_run_single_contract::<T>(step.compose.clone())?;
                // Assuming dry run step went well, add the contract now
                pallet_contracts_registry::ContractsRegistry::<T>::insert(key, &unseen_contract);
                unseen_contracts.push(unseen_contract.clone());
                action_descriptions.extend(unseen_contract.action_descriptions);
            } else {
                // Query for the existent contract and push to queue.
                let seen_contract = pallet_contracts_registry::ContractsRegistry::<T>::get(key)
                    .expect("contains_key called above before accessing the contract");
                action_descriptions.extend(seen_contract.action_descriptions.clone());
                seen_contracts.push(seen_contract);
            }
            contract_ids.push(key);
            composes.push(step.compose.clone());
        }

        contracts.extend(seen_contracts);
        contracts.extend(unseen_contracts);

        let (_current_block_no, _block_zero) = (
            <frame_system::Pallet<T>>::block_number(),
            T::BlockNumber::zero(),
        );

        Ok((contracts, contract_ids, action_descriptions))
    }

    pub fn submit_xtx_execution(
        contracts: Vec<RegistryContract<T::Hash, T::AccountId, BalanceOf<T>, T::BlockNumber>>,
        requester: T::AccountId,
        input: Vec<u8>,
        value: BalanceOf<T>,
        reward: BalanceOf<T>,
    ) -> Result<(), &'static str> {
        // ToDo: Refactor loading
        let _preload_response =
            ExecComposer::preload_bunch_of_contracts::<T>(contracts.clone(), Default::default());

        // ToDo: Work out max gas limit acceptable by each escrow
        let gas_limit = u64::max_value();
        let escrow_account = select_validator_for_x_tx_dummy::<T>()?;
        let submitter = Self::select_authority(escrow_account.clone())?;

        let (_circuit_outbound_messages, _last_executed_contract_no) =
            ExecComposer::pre_run_bunch_until_break::<T>(
                contracts,
                // ToDo: Remove escrow account from the execution pre-requisites. Leave Side Effects unassigned
                escrow_account.clone(),
                submitter.clone(),
                requester.clone(),
                value,
                input.clone(),
                gas_limit,
                None, // Circuit as a local Gateway ID = None
                // ToDo: Generate Circuit's params as default ABI
                Default::default(),
            )?;

        // ToDo: Introduce default timeout + delay
        let (timeouts_at, delay_steps_at) = (None, None);
        let new_xtx = Xtx::<T::AccountId, T::BlockNumber, BalanceOf<T>>::new(
            requester.clone(),
            input,
            timeouts_at,
            delay_steps_at,
            Some(reward),
        );

        let x_tx_id: XtxId<T> = new_xtx.generate_xtx_id::<T>();
        ActiveXtxMap::<T>::insert(x_tx_id, &new_xtx);

        Self::deposit_event(Event::XTransactionReceivedForExec(
            x_tx_id.clone(),
            // ToDo: Emit side effects DFD
            Default::default(),
        ));

        Self::deposit_event(Event::NewSideEffectsAvailable(
            requester.clone(),
            x_tx_id.clone(),
            // ToDo: Emit circuit outbound messages -> side effects
            vec![],
        ));

        Ok(())
    }

    pub fn select_authority(escrow_account: T::AccountId) -> Result<AuthorityId, &'static str> {
        let mut local_keys = AuthorityId::all();

        local_keys.sort();

        let auth = AuthorityId::from_slice(escrow_account.encode().as_slice());

        let submitter = local_keys
            .binary_search(&auth)
            .ok()
            .map(|location| local_keys[location].clone())
            .ok_or("Can't match authority for given account")?;

        Ok(submitter)
    }
}

/// Simple ensure origin from the exec delivery
pub struct EnsureExecDelivery<T>(sp_std::marker::PhantomData<T>);

impl<
        T: pallet::Config,
        O: Into<Result<RawOrigin<T::AccountId>, O>> + From<RawOrigin<T::AccountId>>,
    > EnsureOrigin<O> for EnsureExecDelivery<T>
{
    type Success = T::AccountId;

    fn try_origin(o: O) -> Result<Self::Success, O> {
        let loan_id = T::PalletId::get().into_account();
        o.into().and_then(|o| match o {
            RawOrigin::Signed(who) if who == loan_id => Ok(loan_id),
            r => Err(O::from(r)),
        })
    }

    #[cfg(feature = "runtime-benchmarks")]
    fn successful_origin() -> O {
        let loan_id = T::PalletId::get().into_account();
        O::from(RawOrigin::Signed(loan_id))
    }
}<|MERGE_RESOLUTION|>--- conflicted
+++ resolved
@@ -72,75 +72,12 @@
     PolkadotLikeValU64Gateway,
 };
 
-<<<<<<< HEAD
 pub mod xtx;
 pub use xtx::{Xtx, XtxId};
-=======
-pub type CurrentHash<T, I> =
-    <<T as pallet_multi_finality_verifier::Config<I>>::BridgedChain as bp_runtime::Chain>::Hash;
-pub type CurrentHasher<T, I> =
-    <<T as pallet_multi_finality_verifier::Config<I>>::BridgedChain as bp_runtime::Chain>::Hasher;
-pub type CurrentHeader<T, I> =
-    <<T as pallet_multi_finality_verifier::Config<I>>::BridgedChain as bp_runtime::Chain>::Header;
-
-type DefaultPolkadotLikeGateway = ();
-type PolkadotLikeValU64Gateway = pallet_multi_finality_verifier::Instance1;
-type EthLikeKeccak256ValU64Gateway = pallet_multi_finality_verifier::Instance2;
-type EthLikeKeccak256ValU32Gateway = pallet_multi_finality_verifier::Instance3;
-
-pub type AllowedSideEffect = Vec<u8>;
-
-pub fn init_bridge_instance<T: pallet_multi_finality_verifier::Config<I>, I: 'static>(
-    origin: T::Origin,
-    first_header: Vec<u8>,
-    authorities: Option<Vec<T::AccountId>>,
-    gateway_id: bp_runtime::ChainId,
-) -> DispatchResultWithPostInfo {
-    let header: CurrentHeader<T, I> = Decode::decode(&mut &first_header[..])
-        .map_err(|_| "Decoding error: received GenericPrimitivesHeader -> CurrentHeader<T>")?;
-
-    let init_data = bp_header_chain::InitializationData {
-        header,
-        authority_list: authorities
-            .unwrap_or(vec![])
-            .iter()
-            .map(|id| {
-                (
-                    sp_finality_grandpa::AuthorityId::from_slice(&id.encode()),
-                    1,
-                )
-            })
-            .collect::<Vec<_>>(),
-        set_id: 1,
-        is_halted: false,
-    };
-
-    pallet_multi_finality_verifier::Pallet::<T, I>::initialize_single(origin, init_data, gateway_id)
-}
-
-pub fn get_roots_from_bridge<T: pallet_multi_finality_verifier::Config<I>, I: 'static>(
-    block_hash: Bytes,
-    gateway_id: bp_runtime::ChainId,
-) -> Result<(sp_core::H256, sp_core::H256), Error<T>> {
-    let gateway_block_hash: CurrentHash<T, I> = Decode::decode(&mut &block_hash[..])
-        .map_err(|_| Error::<T>::StepConfirmationDecodingError)?;
-
-    let (extrinsics_root, storage_root): (CurrentHash<T, I>, CurrentHash<T, I>) =
-        pallet_multi_finality_verifier::Pallet::<T, I>::get_imported_roots(
-            gateway_id,
-            gateway_block_hash,
-        )
-        .ok_or(Error::<T>::StepConfirmationBlockUnrecognised)?;
-
-    let extrinsics_root_h256: sp_core::H256 = Decode::decode(&mut &extrinsics_root.encode()[..])
-        .map_err(|_| Error::<T>::StepConfirmationDecodingError)?;
-
-    let storage_root_h256: sp_core::H256 = Decode::decode(&mut &storage_root.encode()[..])
-        .map_err(|_| Error::<T>::StepConfirmationDecodingError)?;
->>>>>>> f96f1ea3
 
 pub mod side_effect;
 pub use side_effect::{InboundSideEffect, OutboundSideEffect, SideEffect};
+pub type AllowedSideEffect = Vec<u8>;
 
 /// Defines application identifier for crypto keys of this module.
 ///
@@ -375,12 +312,9 @@
             gateway_genesis: GatewayGenesisConfig,
             first_header: Vec<u8>,
             authorities: Option<Vec<T::AccountId>>,
-<<<<<<< HEAD
-            allowed_side_effects: Option<Vec<Vec<u8>>>,
-=======
             allowed_side_effects: Vec<AllowedSideEffect>,
->>>>>>> f96f1ea3
         ) -> DispatchResultWithPostInfo {
+            // Retrieve sender of the transaction.
             pallet_xdns::Pallet::<T>::add_new_xdns_record(
                 origin.clone(),
                 url,
@@ -426,17 +360,10 @@
             };
 
             Self::deposit_event(Event::NewGatewayRegistered(
-<<<<<<< HEAD
                 gateway_id,           // gateway id
                 gateway_type,         // type - external, programmable, tx-only
                 gateway_vendor,       // vendor - substrate, eth etc.
                 allowed_side_effects, // allowed side effects / enabled methods
-=======
-                gateway_id,
-                gateway_vendor,
-                gateway_type,
-                allowed_side_effects,
->>>>>>> f96f1ea3
             ));
 
             Ok(res.into())
@@ -450,7 +377,7 @@
             _url: Option<Vec<u8>>,
             _gateway_abi: Option<GatewayABIConfig>,
             _authorities: Option<Vec<T::AccountId>>,
-            allowed_side_effects: Option<Vec<Vec<u8>>>,
+            allowed_side_effects: Option<Vec<AllowedSideEffect>>,
         ) -> DispatchResultWithPostInfo {
             // ToDo: Implement!
             Self::deposit_event(Event::GatewayUpdated(
@@ -551,7 +478,6 @@
     #[pallet::event]
     #[pallet::generate_deposit(pub(super) fn deposit_event)]
     pub enum Event<T: Config> {
-<<<<<<< HEAD
         // Listeners - users + SDK + UI to know whether their request has ended
         XTransactionSuccessfullyCompleted(XtxId<T>),
         // Listeners - users + SDK + UI to know whether their request is accepted for exec and pending
@@ -582,26 +508,11 @@
             bp_runtime::ChainId,  // gateway id
             GatewayType,          // type - external, programmable, tx-only
             GatewayVendor,        // vendor - substrate, eth etc.
-            Option<Vec<Vec<u8>>>, // allowed side effects / enabled methods
+            Vec<AllowedSideEffect>, // allowed side effects / enabled methods
         ),
         GatewayUpdated(
             bp_runtime::ChainId,  // gateway id
             Option<Vec<Vec<u8>>>, // allowed side effects / enabled methods
-=======
-        /// Event generated when new price is accepted to contribute to the average.
-        /// \[who, phase, name\]
-        NewPhase(T::AccountId, u8, Vec<u8>),
-        /// News steps that were just added for relayers to deliver.
-        /// \[who, id, steps\]
-        StoredNewStep(T::AccountId, XtxId<T>, Vec<CircuitOutboundMessage>),
-        /// Event generated when new gateway is registered.
-        /// \[gateway_id, gateway_vendor, gateway_type, allowed_side_effects\]
-        NewGatewayRegistered(
-            bp_runtime::ChainId,
-            GatewayVendor,
-            GatewayType,
-            Vec<AllowedSideEffect>,
->>>>>>> f96f1ea3
         ),
     }
 
