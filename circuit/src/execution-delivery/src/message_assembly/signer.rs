#![cfg_attr(not(feature = "std"), no_std)]

pub mod app {
    use sp_application_crypto::{app_crypto, sr25519};
    pub const CIRCUIT_CRYPTO_ID: sp_application_crypto::KeyTypeId =
        sp_application_crypto::KeyTypeId(*b"circ");
    app_crypto!(sr25519, CIRCUIT_CRYPTO_ID);
}
/// Generates the extrinsic's call field for a given module and call passed as &str
/// # Arguments
///
/// * 'node_metadata' - This crate's parsed node metadata as field of the API.
/// * 'module' - Module name as &str for which the call is composed.
/// * 'call' - Call name as &str
/// * 'args' - Optional sequence of arguments of the call. They are not checked against the metadata.
/// As of now the user needs to check himself that the correct arguments are supplied.
#[macro_export]
macro_rules! compose_call {
($node_metadata: expr, $module: expr, $call_name: expr $(, $args: expr) *) => {
        {
            let (module_index, call_index) = $node_metadata.lookup_module_and_call_indices($module, $call_name).unwrap();

            ([module_index as u8, call_index as u8] $(, ($args)) *)
        }
    };
}

/// Generates an Unchecked extrinsic for a given call
/// # Arguments
///
/// * 'signer' - AccountKey that is used to sign the extrinsic. Currently using AuthorityId from
///              pallet-im-online
/// * 'call' - call as returned by the compose_call! macro or via substrate's call enums.
/// * 'nonce' - signer's account nonce: u32
/// * 'era' - Era for extrinsic to be valid
/// * 'genesis_hash' - sp-runtime::Hash256/[u8; 32].
/// * 'runtime_spec_version' - RuntimeVersion.spec_version/u32
#[macro_export]
macro_rules! compose_extrinsic_offline {
    ($signer: expr,
    $call: expr,
    $nonce: expr,
    $era: expr,
    $genesis_hash: expr,
    $genesis_or_current_hash: expr,
    $runtime_spec_version: expr,
<<<<<<< HEAD
    $transaction_version: expr) => {{
        use t3rn_primitives::*;

        let extra = GenericExtra::new($era, $nonce);

        let raw_payload = SignedPayload::from_raw(
            $call.clone(),
            extra.clone(),
            (
                $runtime_spec_version,
                $transaction_version,
                $genesis_hash,
                $genesis_or_current_hash,
                (),
                (),
                (),
            ),
        );

        let signature = raw_payload.using_encoded(|payload| $signer.sign(payload));

        let mut arr = Default::default();
        arr.clone_from_slice($signer.public().as_ref());

        UncheckedExtrinsicV4::new_signed(
            $call,
            GenericAddress::from(AccountId::from(arr)),
            signature.into(),
            extra,
        )
    }};
=======
    $transaction_version: expr) => {{ vec![] }};
>>>>>>> 025d5c84
}<|MERGE_RESOLUTION|>--- conflicted
+++ resolved
@@ -28,8 +28,7 @@
 /// Generates an Unchecked extrinsic for a given call
 /// # Arguments
 ///
-/// * 'signer' - AccountKey that is used to sign the extrinsic. Currently using AuthorityId from
-///              pallet-im-online
+/// * 'signer' - AccountKey that is used to sign the extrinsic.
 /// * 'call' - call as returned by the compose_call! macro or via substrate's call enums.
 /// * 'nonce' - signer's account nonce: u32
 /// * 'era' - Era for extrinsic to be valid
@@ -44,39 +43,36 @@
     $genesis_hash: expr,
     $genesis_or_current_hash: expr,
     $runtime_spec_version: expr,
-<<<<<<< HEAD
     $transaction_version: expr) => {{
-        use t3rn_primitives::*;
-
-        let extra = GenericExtra::new($era, $nonce);
-
-        let raw_payload = SignedPayload::from_raw(
-            $call.clone(),
-            extra.clone(),
-            (
-                $runtime_spec_version,
-                $transaction_version,
-                $genesis_hash,
-                $genesis_or_current_hash,
-                (),
-                (),
-                (),
-            ),
-        );
-
-        let signature = raw_payload.using_encoded(|payload| $signer.sign(payload));
-
-        let mut arr = Default::default();
-        arr.clone_from_slice($signer.public().as_ref());
-
-        UncheckedExtrinsicV4::new_signed(
-            $call,
-            GenericAddress::from(AccountId::from(arr)),
-            signature.into(),
-            extra,
-        )
+        //     use t3rn_primitives::*;
+        //
+        //     let extra = GenericExtra::new($era, $nonce);
+        //
+        //     let raw_payload = SignedPayload::from_raw(
+        //         $call.clone(),
+        //         extra.clone(),
+        //         (
+        //             $runtime_spec_version,
+        //             $transaction_version,
+        //             $genesis_hash,
+        //             $genesis_or_current_hash,
+        //             (),
+        //             (),
+        //             (),
+        //         ),
+        //     );
+        //
+        //     let signature = raw_payload.using_encoded(|payload| $signer.sign(payload));
+        //
+        //     let mut arr = Default::default();
+        //     arr.clone_from_slice($signer.public().as_ref());
+        //
+        //     UncheckedExtrinsicV4::new_signed(
+        //         $call,
+        //         GenericAddress::from(AccountId::from(arr)),
+        //         signature.into(),
+        //         extra,
+        //     )
+        vec![]
     }};
-=======
-    $transaction_version: expr) => {{ vec![] }};
->>>>>>> 025d5c84
 }