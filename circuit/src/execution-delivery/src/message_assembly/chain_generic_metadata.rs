--- conflicted
+++ resolved
@@ -36,19 +36,11 @@
     pub fn lookup_module_and_call_indices(
         &self,
         lookup_module_name: &'static str,
-<<<<<<< HEAD
-        _lookup_call_name: &'static str,
-=======
         lookup_call_name: &'static str,
->>>>>>> 025d5c84
     ) -> Result<(u8, u8), &'static str> {
         let _module_index: i32 = -1;
         let _call_index: i32 = -1;
 
-<<<<<<< HEAD
-=======
-
->>>>>>> 025d5c84
         let module_found = convert(self.runtime_metadata.modules.clone())?
             .into_iter()
             .find(|module| module.name.clone() == DecodeDifferent::Encode(lookup_module_name))
@@ -69,11 +61,7 @@
             .clone()
             .find(|call| {
                 call_counter += 1;
-<<<<<<< HEAD
-                call.name.clone() == DecodeDifferent::Encode(lookup_module_name)
-=======
                 call.name.clone() == DecodeDifferent::Encode(lookup_call_name)
->>>>>>> 025d5c84
             })
             .ok_or(MetadataError::CallNotFound(
                 "Call with a given name doesn't exist on that module as per the current metadata",
