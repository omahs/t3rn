#![cfg_attr(not(feature = "std"), no_std)]

use sp_std::boxed::Box;
use sp_std::vec;
use sp_std::vec::*;

use pallet_contracts_registry::RegistryContract;

use t3rn_primitives::abi::{ContractActionDesc, GatewayABIConfig};
use t3rn_primitives::transfers::BalanceOf;
use t3rn_primitives::transfers::TransferEntry;
use t3rn_primitives::CircuitOutboundMessage;

use frame_support::{traits::Get, weights::Weight};

use t3rn_primitives::Compose;
use t3rn_primitives::{GatewayInboundProtocol, GatewayPointer, GatewayType, GatewayVendor};

use volatile_vm::exec::Stack;
use volatile_vm::exec::StackExtension;
use volatile_vm::gas::GasMeter as VVMGasMeter;
use volatile_vm::storage::RawAliveContractInfo;
use volatile_vm::wasm::PrefabWasmModule;
use volatile_vm::VolatileVM;
use volatile_vm::{CallStamp, DeferredStorageWrite, ExecReturnValue};
pub mod volatile_vm_impl;

use crate::exec_composer::volatile_vm_impl::*;
use crate::AuthorityId;
use crate::Config;

use sp_core::Hasher;
use volatile_vm::exec::FrameArgs;
use volatile_vm::wasm::RunMode;

type ChainId = [u8; 4];

use sp_runtime::create_runtime_str;
use sp_version::RuntimeVersion;

pub const TEST_RUNTIME_VERSION: RuntimeVersion = RuntimeVersion {
    spec_name: create_runtime_str!("test-runtime"),
    impl_name: create_runtime_str!("test-runtime"),
    authoring_version: 1,
    spec_version: 1,
    impl_version: 1,
    apis: sp_version::create_apis_vec!([]),
    transaction_version: 1,
};
pub struct ExecComposer {}

impl ExecComposer {
    pub fn post_run_single_contract<T: Config>(
        contract: RegistryContract<T::Hash, T::AccountId, BalanceOf<T>, T::BlockNumber>,
        _escrow_account: T::AccountId,
        _submitter: AuthorityId,
        _requester: T::AccountId,
        target_dest: T::AccountId,
        value: BalanceOf<T>,
        input: Vec<u8>,
        gateway_id: bp_runtime::ChainId,
        _gateway_abi_config: GatewayABIConfig,
        _confirmed_outputs: Vec<u8>,
    ) -> Result<Vec<CircuitOutboundMessage>, &'static str> {
        let _output_mode = StuffedOutputMode::new();

        let (name, code_txt, _gateway_id, exec_type, dest, value, bytes, input_data) = (
            vec![],
            contract.code_txt,
            gateway_id,
            vec![],
            target_dest,
            value,
            contract.bytes,
            input,
        );
        let _compose = Compose {
            name,
            code_txt,
            exec_type,
            dest,
            value,
            bytes,
            input_data,
        };

        // confirmed_outputs =? collected_artifacts
        Ok(vec![])
    }

    pub fn dry_run_single_contract<T: Config>(
        compose: Compose<T::AccountId, BalanceOf<T>>,
    ) -> Result<RegistryContract<T::Hash, T::AccountId, BalanceOf<T>, T::BlockNumber>, &'static str>
    {
        let contract_action_descriptions: Vec<ContractActionDesc<T::Hash, ChainId, T::AccountId>> =
            vec![];

        let mut temp_contract = RegistryContract::from_compose(
            compose.clone(),
            contract_action_descriptions,
            Default::default(),
            None,
            None,
            Some(RawAliveContractInfo {
                trie_id: Default::default(),
                storage_size: Default::default(),
                pair_count: Default::default(),
                code_hash: T::Hashing::hash(&compose.bytes),
                rent_allowance: Default::default(),
                rent_paid: Default::default(),
                deduct_block: Default::default(),
                last_write: Default::default(),
                _reserved: Default::default(),
            }),
            Default::default(),
        );

        Self::preload_bunch_of_contracts::<T>(vec![temp_contract.clone()], Default::default())?;

        Self::run_single_contract::<T, OptimisticOutputMode>(
            &mut temp_contract,
            Default::default(),
            Weight::MAX,
            Default::default(),
            Default::default(),
            Default::default(),
            Default::default(),
            Default::default(),
            Default::default(),
        )?;

        Ok(temp_contract)
    }

    pub fn run_single_contract<T: Config, OM: WasmEnvOutputMode>(
        contract: &mut RegistryContract<T::Hash, T::AccountId, BalanceOf<T>, T::BlockNumber>,
        input_data: Vec<u8>,
        gas_limit: Weight,
        value: BalanceOf<T>,
        escrow_account: T::AccountId,
        submitter: AuthorityId,
        requester: T::AccountId,
        gateway_id: Option<bp_runtime::ChainId>,
        gateway_abi: GatewayABIConfig,
    ) -> Result<(Vec<CircuitOutboundMessage>, Vec<u32>), &'static str> {
        let gateway_pointer = Self::retrieve_gateway_pointer(gateway_id)?;
        let gateway_inbound_protocol =
            Self::retrieve_gateway_protocol::<T>(submitter, &gateway_pointer)?;

        let maybe_input_data = match input_data.len() {
            0 => None,
            _ => Some(input_data.clone()),
        };

        let inner_exec_transfers = &mut Vec::<TransferEntry>::new();
        let constructed_outbound_messages = &mut Vec::<CircuitOutboundMessage>::new();
        let round_breakpoints = &mut Vec::<u32>::new();

        let gas_meter = &mut VVMGasMeter::<T>::new(gas_limit);
        let _deferred_storage_writes = &mut Vec::<DeferredStorageWrite>::new();
        let _call_stamps = &mut Vec::<CallStamp>::new();

        let schedule = <T as VolatileVM>::Schedule::get();

        // Create stack for multiple level of sub-calls
        // ToDo: Change to submitter
        let origin = requester.clone();
        // ToDo: Frame value equal to requested args
        let debug_message = None;

        // Here could also access and pre-load code to lazy storage of VVM
        let _executable = PrefabWasmModule::<T>::from_code(
            contract.bytes.clone(),
            &schedule,
            OM::get_run_mode(),
            gateway_id,
        )
        .map_err(|_e| "Can't decode WASM code")?;

        // if target is None if in the contracts-repository
        let target_id = gateway_id;
        let run_mode = OM::get_run_mode();

        let stack_extension = &mut StackExtension {
            escrow_account,
            requester: requester.clone(),
            storage_trie_id: contract.info.clone().unwrap().child_trie_info(),
            input_data: maybe_input_data,
            inner_exec_transfers,
            constructed_outbound_messages,
            round_breakpoints,
            gateway_inbound_protocol,
            gateway_pointer,
            gateway_abi,
            preloaded_action_descriptions: &mut contract.action_descriptions,
            target_id,
            run_mode,
        };

        let (mut stack, executable) = Stack::<T, PrefabWasmModule<T>>::new(
            FrameArgs::Call {
                dest: requester.clone(),
                cached_info: None, //  If no lazy load set Some(contract.info.clone())
            },
            origin,
            gas_meter,
            &schedule,
            value,
            debug_message,
            stack_extension,
        )
        .map_err(|_e| "Can't create VVM call stack")?;

        let _ret_out: ExecReturnValue =
            stack.run(executable, input_data).map_err(|err| err.error)?;

        // External caller should respond and if still executing locally carry on with executing next contract
        Ok((
            constructed_outbound_messages.to_vec(),
            round_breakpoints.to_vec(),
        ))
    }

    /// Returns - all messages created at this round which are immiditately available to relay to foreign consensus systems.
    pub fn pre_run_bunch_until_break<T: Config>(
        contracts: Vec<RegistryContract<T::Hash, T::AccountId, BalanceOf<T>, T::BlockNumber>>,
        escrow_account: T::AccountId,
        submitter: AuthorityId,
        requester: T::AccountId,
        value: BalanceOf<T>,
        input_data: Vec<u8>,
        gas_limit: Weight,
        gateway_id: Option<bp_runtime::ChainId>,
        gateway_abi_config: GatewayABIConfig,
    ) -> Result<(Vec<CircuitOutboundMessage>, u16), &'static str> {
        Self::preload_bunch_of_contracts::<T>(contracts.clone(), requester.clone())?;

        let constructed_outbound_messages = &mut Vec::<CircuitOutboundMessage>::new();

        let mut counter: u16 = 0;

        for mut contract in contracts {
            // ToDo: Input data can change with next loop iteration from output of the last contracts if within the same round
            let (outbound_messages_current, round_breakpoints_current) =
                Self::run_single_contract::<T, PessimisticOutputMode>(
                    &mut contract,
                    input_data.clone(),
                    gas_limit.clone(),
                    value.clone(),
                    escrow_account.clone(),
                    submitter.clone(),
                    requester.clone(),
                    gateway_id.clone(),
                    gateway_abi_config.clone(),
                )?;

            constructed_outbound_messages.extend(outbound_messages_current);

            // If the round finished return only messages produced until now
            if !round_breakpoints_current.is_empty() {
                return Ok((constructed_outbound_messages.to_vec(), counter));
            }

            counter += 1;
        }

        // All messages in that round
        Ok((constructed_outbound_messages.to_vec(), counter))
    }

    /// Pre-load is called before pre-run in order to load contracts code and info (about used space and active rent)
    /// into volatile VM (as cache).
    /// Pre-run accesses the contract code and info from the contracts-cache of VVM aka fake-storage
    pub fn preload_bunch_of_contracts<T: Config>(
        contracts: Vec<RegistryContract<T::Hash, T::AccountId, BalanceOf<T>, T::BlockNumber>>,
        account_id: T::AccountId, // purchaser
    ) -> Result<(), &'static str> {
        let schedule = <T as VolatileVM>::Schedule::get();
        // Assume contracts from on-chain repo set None as a foreign target.
        let gateway_id = None;
        // Perform syntax check and convert raw code into executables
        let executables_map = contracts
            .iter()
            .map(|contract| {
                PrefabWasmModule::<T>::from_code(
                    contract.bytes.clone(),
                    &schedule,
                    RunMode::Dry,
                    gateway_id,
                )
                .map_err(|_e| "Can't decode WASM code")
            })
            .collect::<Result<Vec<PrefabWasmModule<T>>, &'static str>>()?;

        for i in 0..contracts.len() {
            let curr_executable = executables_map[i].clone();
            let contract_info = contracts[i].info.clone();
            volatile_vm::Pallet::<T>::add_contract_code_lazy(
                curr_executable.code_hash,
                curr_executable,
                contract_info.unwrap(),
                account_id.clone(),
            )
        }

        Ok(())
    }

    pub fn retrieve_gateway_pointer(
        gateway_id: Option<bp_runtime::ChainId>,
    ) -> Result<GatewayPointer, &'static str> {
        match gateway_id {
            None => Ok(GatewayPointer {
                // ToDo: Setup default for Circuit equivalent to None
                id: Default::default(),
                gateway_type: GatewayType::ProgrammableExternal,
                vendor: GatewayVendor::Substrate,
            }),
            // ToDo: Lookup in pallet-xdns here to match target with vendor
            Some(gateway_id) => Ok(GatewayPointer {
                id: gateway_id,
                gateway_type: GatewayType::ProgrammableExternal,
                vendor: GatewayVendor::Substrate,
            }),
        }
    }

    /// Given a Gateway Pointer and an Authority, it returns the respective Gateway Protocol
    pub fn retrieve_gateway_protocol<T: crate::Config>(
        submitter_id: AuthorityId,
        gateway_pointer: &GatewayPointer,
    ) -> Result<Box<dyn GatewayInboundProtocol>, &'static str> {
        // Very dummy - replace asap with https://github.com/t3rn/t3rn/pull/87
        use crate::message_assembly::chain_generic_metadata::Metadata;
        use frame_metadata::{
            DecodeDifferent, ExtrinsicMetadata, FunctionMetadata, ModuleMetadata,
            RuntimeMetadataV13,
        };
        pub fn get_dummy_modules_with_functions() -> Vec<(&'static str, Vec<&'static str>)> {
            vec![
                ("state", vec!["call"]),
                ("state", vec!["getStorage"]),
                ("state", vec!["setStorage"]),
                ("ModuleName", vec!["FnName"]),
                ("ModuleName", vec!["FnName1"]),
                ("ModuleName", vec!["FnName2"]),
                ("ModuleName", vec!["FnName3"]),
                ("author", vec!["submitExtrinsic"]),
                ("utility", vec!["batchAll"]),
                ("system", vec!["remark"]),
                ("gateway", vec!["call"]),
                ("balances", vec!["transfer"]),
                ("gateway", vec!["getStorage"]),
                ("gateway", vec!["transfer"]),
                ("gateway", vec!["emitEvent"]),
                ("gateway", vec!["custom"]),
                ("gatewayEscrowed", vec!["callStatic"]),
                ("gatewayEscrowed", vec!["callEscrowed"]),
            ]
        }
        // Very dummy - replace asap with https://github.com/t3rn/t3rn/pull/87
        fn create_test_metadata(
            modules_with_functions: Vec<(&'static str, Vec<&'static str>)>,
        ) -> Metadata {
            let mut module_index = 0;
            let mut modules: Vec<ModuleMetadata> = vec![];

            let fn_metadata_generator = |name: &'static str| -> FunctionMetadata {
                FunctionMetadata {
                    name: DecodeDifferent::Encode(name),
                    arguments: DecodeDifferent::Decoded(vec![]),
                    documentation: DecodeDifferent::Decoded(vec![]),
                }
            };

            let module_metadata_generator = |mod_name: &'static str,
                                             mod_index: u8,
                                             functions: Vec<FunctionMetadata>|
             -> ModuleMetadata {
                ModuleMetadata {
                    index: mod_index,
                    name: DecodeDifferent::Encode(mod_name),
                    storage: None,
                    calls: Some(DecodeDifferent::Decoded(functions)),
                    event: None,
                    constants: DecodeDifferent::Decoded(vec![]),
                    errors: DecodeDifferent::Decoded(vec![]),
                }
            };

            for module in modules_with_functions {
                let (module_name, fn_names) = module;
                let functions = fn_names.into_iter().map(fn_metadata_generator).collect();
                modules.push(module_metadata_generator(
                    module_name,
                    module_index,
                    functions,
                ));
                module_index = module_index + 1;
            }

            let runtime_metadata = RuntimeMetadataV13 {
                extrinsic: ExtrinsicMetadata {
                    version: 1,
                    signed_extensions: vec![DecodeDifferent::Encode("test")],
                },
                modules: DecodeDifferent::Decoded(modules),
            };
            Metadata::new(runtime_metadata)
        }

        let mut best_gateway = pallet_xdns::Pallet::<T>::best_available(gateway_pointer.id)?;

        let genesis_hash = T::Hashing::hash(&mut best_gateway.gateway_genesis.genesis_hash);
        let runtime_version = best_gateway.gateway_genesis.runtime_version;

        Ok(Box::new(
            SubstrateGatewayProtocol::<AuthorityId, T::Hash>::new(
                // FixMe: Very dummy - replace asap with https://github.com/t3rn/t3rn/pull/87
                create_test_metadata(get_dummy_modules_with_functions()),
                runtime_version,
                genesis_hash,
                submitter_id,
            ),
        ))
    }
}

#[cfg(test)]
mod tests {
    use crate::exec_composer::{
        ExecComposer, OptimisticOutputMode, PessimisticOutputMode, RawAliveContractInfo,
        TEST_RUNTIME_VERSION,
    };
    use crate::mock::Test;
    use crate::{
        BalanceOf, Compose, Config, ContractActionDesc, GatewayABIConfig, GatewayGenesisConfig,
        RegistryContract, KEY_TYPE,
    };
    use codec::Encode;
    use hex_literal::hex;
    use t3rn_primitives::{GatewayExpectedOutput, GatewayType, GatewayVendor};

    use frame_support::{assert_ok, weights::Weight};
    use sp_core::H256;
    use sp_core::{crypto::Pair, sr25519, Hasher};
    use sp_io::TestExternalities;
    use sp_keystore::testing::KeyStore;
    use sp_keystore::{KeystoreExt, SyncCryptoStore};
    use sp_runtime::AccountId32;
    use std::str::FromStr;
    use volatile_vm::wasm::{PrefabWasmModule, RunMode};
    use volatile_vm::VolatileVM;

    fn make_compose_out_of_raw_wat_code<T: Config>(
        wat_string: &str,
        input_data: Vec<u8>,
        dest: T::AccountId,
        value: BalanceOf<T>,
    ) -> Compose<T::AccountId, BalanceOf<T>> {
        let wasm = match wat::parse_str(wat_string.clone()) {
            Ok(wasm) => wasm,
            Err(_err) => " invalid code str ".encode(),
        };
        Compose {
            name: b"component1".to_vec(),
            code_txt: wat_string.encode(),
            exec_type: b"exec_escrow".to_vec(),
            dest,
            value,
            bytes: wasm,
            input_data,
        }
    }

    fn insert_default_xdns_record() {
        use pallet_xdns::XdnsRecord;
        pallet_xdns::XDNSRegistry::<Test>::insert(
            // Below is blake2_hash of [0, 0, 0, 0]
            H256::from_slice(&hex!(
                "11da6d1f761ddf9bdb4c9d6e5303ebd41f61858d0a5647a1a7bfe089bf921be9"
            )),
            XdnsRecord::<AccountId32>::new(
                Default::default(),
                [0, 0, 0, 0],
                Default::default(),
                GatewayVendor::Substrate,
                GatewayType::ProgrammableExternal,
                GatewayGenesisConfig {
                    modules_encoded: None,
                    signed_extension: None,
                    runtime_version: TEST_RUNTIME_VERSION,
                    genesis_hash: Default::default(),
                },
            ),
        );
    }

    fn setup_test_escrow_as_tx_signer(ext: &mut TestExternalities) -> AccountId32 {
        let keystore = KeyStore::new();
        // Insert Alice's keys
        const SURI_ALICE: &str = "//Alice";

        let key_pair_alice =
            sr25519::Pair::from_string(SURI_ALICE, None).expect("Generates key pair");
        SyncCryptoStore::insert_unknown(
            &keystore,
            KEY_TYPE,
            SURI_ALICE,
            key_pair_alice.public().as_ref(),
        )
        .expect("Inserts unknown key");

        ext.register_extension(KeystoreExt(keystore.into()));
        // Alice's account
        hex_literal::hex!["d43593c715fdd31c61141abd04a99fd6822c8558854ccde39a5684e7a56da27d"].into()
    }

    fn make_registry_contract_out_of_wat<T: Config>(
        wat: &str,
        input_data: Vec<u8>,
        dest: T::AccountId,
        value: BalanceOf<T>,
    ) -> RegistryContract<T::Hash, T::AccountId, BalanceOf<T>, T::BlockNumber> {
        let compose = make_compose_out_of_raw_wat_code::<T>(wat, input_data, dest, value);

        RegistryContract::from_compose(
            compose.clone(),
            vec![],
            Default::default(),
            None,
            None,
            Some(RawAliveContractInfo {
                trie_id: Default::default(),
                storage_size: Default::default(),
                pair_count: Default::default(),
<<<<<<< HEAD
                code_hash: Default::default(), // TODO : Make it work with Hashing
=======
                code_hash: T::Hashing::hash(&compose.bytes),
>>>>>>> df9b66da
                rent_allowance: Default::default(),
                rent_paid: Default::default(),
                deduct_block: Default::default(),
                last_write: Default::default(),
                _reserved: Default::default(),
            }),
            Default::default(),
        )
    }

    const INVALID_CODE: &str = r#" invalid code"#;

    const CODE_CALL: &str = r#"
(module
	;; seal_call(
	;;    callee_ptr: u32,
	;;    callee_len: u32,
	;;    gas: u64,
	;;    value_ptr: u32,
	;;    value_len: u32,
	;;    input_data_ptr: u32,
	;;    input_data_len: u32,
	;;    output_ptr: u32,
	;;    output_len_ptr: u32
	;;) -> u32
	(import "seal0" "seal_call" (func $seal_call (param i32 i32 i64 i32 i32 i32 i32 i32 i32) (result i32)))
	(import "env" "memory" (memory 1 1))
	(func (export "call")
		(drop
			(call $seal_call
				(i32.const 4)  ;; Pointer to "callee" address.
				(i32.const 32)  ;; Length of "callee" address.
				(i64.const 0)  ;; How much gas to devote for the execution. 0 = all.
				(i32.const 36) ;; Pointer to the buffer with value to transfer
				(i32.const 8)  ;; Length of the buffer with value to transfer.
				(i32.const 44) ;; Pointer to input data buffer address
				(i32.const 4)  ;; Length of input data buffer
				(i32.const 4294967295) ;; u32 max value is the sentinel value: do not copy output
				(i32.const 0) ;; Length is ignored in this case
			)
		)
	)
	(func (export "deploy"))

	;; Destination AccountId (ALICE)
	(data (i32.const 4)
		"\01\01\01\01\01\01\01\01\01\01\01\01\01\01\01\01"
		"\01\01\01\01\01\01\01\01\01\01\01\01\01\01\01\01"
	)

	;; Amount of value to transfer.
	;; Represented by u64 (8 bytes long) in little endian.
	(data (i32.const 36) "\06\00\00\00\00\00\00\00")

	(data (i32.const 44) "\01\02\03\04")
)
"#;

    const WROONG_CODE_MODULE_DISPATCH_NO_FUNC: &str = r#"
(module
	(import "__unstable__" "seal_call" (func $seal_call (param i32 i32 i64 i32 i32 i32 i32 i32) (result i32)))
	(import "seal0" "seal_input" (func $seal_input (param i32 i32)))
	(import "seal0" "seal_return" (func $seal_return (param i32 i32 i32)))
	(import "env" "memory" (memory 1 1))
	(func (export "call")
		(drop
			(call $seal_call
				(i32.const 16) ;; Set MODULE_DISPATCH bit
				(i32.const 4)  ;; Pointer to "callee" address.
				(i64.const 0)  ;; How much gas to devote for the execution. 0 = all.
				(i32.const 36) ;; Pointer to the buffer with value to transfer
				(i32.const 44) ;; Pointer to input data buffer address
				(i32.const 4)  ;; Length of input data buffer
				(i32.const 4294967295) ;; u32 max value is the sentinel value: do not copy output
				(i32.const 0) ;; Length is ignored in this case
			)
		)

		;; works because the input was cloned
		(call $seal_input (i32.const 0) (i32.const 44))

		;; return the input to caller for inspection
		(call $seal_return (i32.const 0) (i32.const 0) (i32.load (i32.const 44)))
	)

	(func (export "deploy"))

	;; Destination AccountId (ALICE)
	(data (i32.const 4)
		"\01\01\01\01\01\01\01\01\01\01\01\01\01\01\01\01"
		"\01\01\01\01\01\01\01\01\01\01\01\01\01\01\01\01"
	)

	;; Amount of value to transfer.
	;; Represented by u64 (8 bytes long) in little endian.
	(data (i32.const 36) "\2A\00\00\00\00\00\00\00")

	;; The input is ignored because we forward our own input
	(data (i32.const 44) "\01\02\03\04")
)
"#;

    #[test]
    fn dry_run_succeeds_for_valid_call_contract_with_declared_foreign_target() {
        // Bob - dest
        let dest =
            AccountId32::from_str("5G9VdMwXvzza9pS8qE8ZHJk3CheHW9uucBn9ngW4C1gmmzpv").unwrap();
        let value = BalanceOf::<Test>::from(0u32);
        let _gateway_id = [0 as u8; 4];
        let compose = make_compose_out_of_raw_wat_code::<Test>(CODE_CALL, vec![], dest, value);

        let mut ext = TestExternalities::new_empty();
        let escrow_account = setup_test_escrow_as_tx_signer(&mut ext);
        let _gateway_abi_config: GatewayABIConfig = Default::default();

        let account_at_foreign_target = AccountId32::from(hex!(
            "0101010101010101010101010101010101010101010101010101010101010101"
        ));
        let example_foreign_target = [1u8, 2u8, 3u8, 4u8];

        ext.execute_with(|| {
            let _submitter = crate::Pallet::<Test>::select_authority(escrow_account.clone())
                .unwrap_or_else(|_| panic!("failed to select_authority"));

            insert_default_xdns_record();

            volatile_vm::DeclaredTargets::<Test>::insert(
                account_at_foreign_target,
                example_foreign_target.clone(),
            );

            let res = ExecComposer::dry_run_single_contract::<Test>(compose);
            assert_ok!(res.clone());
            assert_eq!(
                res.unwrap().action_descriptions,
                vec![ContractActionDesc {
                    action_id: H256::from(hex!(
                        "8983f833d99e84d9dd10a9ce44549e9ba4fb831a62bd4435642ad6fa32a1da7f"
                    )),
                    target_id: Some(example_foreign_target),
                    to: Some(AccountId32::from(hex!(
                        "0101010101010101010101010101010101010101010101010101010101010101"
                    )))
                }]
            );
        });
    }

    #[test]
    fn dry_run_succeeds_for_valid_call_contract() {
        // Bob - dest
        let dest =
            AccountId32::from_str("5G9VdMwXvzza9pS8qE8ZHJk3CheHW9uucBn9ngW4C1gmmzpv").unwrap();
        let value = BalanceOf::<Test>::from(0u32);
        let _gateway_id = [0 as u8; 4];
        let compose = make_compose_out_of_raw_wat_code::<Test>(CODE_CALL, vec![], dest, value);

        let mut ext = TestExternalities::new_empty();
        let escrow_account = setup_test_escrow_as_tx_signer(&mut ext);
        let _gateway_abi_config: GatewayABIConfig = Default::default();

        ext.execute_with(|| {
            insert_default_xdns_record();

            let _submitter = crate::Pallet::<Test>::select_authority(escrow_account.clone())
                .unwrap_or_else(|_| panic!("failed to select_authority"));

            let res = ExecComposer::dry_run_single_contract::<Test>(compose);

            assert_ok!(res.clone());
            assert_eq!(
                res.unwrap().action_descriptions,
                vec![ContractActionDesc {
                    action_id: H256::from(hex!(
                        "8983f833d99e84d9dd10a9ce44549e9ba4fb831a62bd4435642ad6fa32a1da7f"
                    )),
                    target_id: None,
                    to: Some(AccountId32::from(hex!(
                        "0101010101010101010101010101010101010101010101010101010101010101"
                    )))
                }]
            );
        });
    }

    #[test]
    fn dry_run_fails_for_invalid_call_contract() {
        // Bob - dest
        let dest =
            AccountId32::from_str("5G9VdMwXvzza9pS8qE8ZHJk3CheHW9uucBn9ngW4C1gmmzpv").unwrap();
        let value = BalanceOf::<Test>::from(0u32);
        let _gateway_id = [0 as u8; 4];

        let compose = Compose {
            name: b"component1".to_vec(),
            code_txt: " invalid code str ".encode(),
            exec_type: b"exec_escrow".to_vec(),
            dest,
            value,
            bytes: " invalid code str ".encode(),
            input_data: vec![],
        };

        let mut ext = TestExternalities::new_empty();
        let escrow_account = setup_test_escrow_as_tx_signer(&mut ext);
        let _gateway_abi_config: GatewayABIConfig = Default::default();

        ext.execute_with(|| {
            insert_default_xdns_record();
            let _submitter = crate::Pallet::<Test>::select_authority(escrow_account.clone())
                .unwrap_or_else(|_| panic!("failed to select_authority"));
            let res = ExecComposer::dry_run_single_contract::<Test>(compose);
            assert_eq!(res, Err("Can't decode WASM code"))
        });
    }

    #[test]
    fn pre_run_produces_outbound_messages_if_declared_remote_target() {
        // Bob - requester
        let requester =
            AccountId32::from_str("5G9VdMwXvzza9pS8qE8ZHJk3CheHW9uucBn9ngW4C1gmmzpv").unwrap();
        let value = BalanceOf::<Test>::from(0u32);
        let input_data = vec![];
        let gas_limit = 1726103 + 283184644 + 143915670; // gas limit for the example call
        let gateway_id = None; // on-chain contract = None as a target_id
        let compose =
            make_compose_out_of_raw_wat_code::<Test>(CODE_CALL, vec![], requester.clone(), value);

        let mut ext = TestExternalities::new_empty();
        let escrow_account = setup_test_escrow_as_tx_signer(&mut ext);
        let _gateway_abi_config: GatewayABIConfig = Default::default();

        let account_at_foreign_target = AccountId32::from(hex!(
            "0101010101010101010101010101010101010101010101010101010101010101"
        ));
        let example_foreign_target = [1u8, 2u8, 3u8, 4u8];

        ext.execute_with(|| {
            let submitter = crate::Pallet::<Test>::select_authority(escrow_account.clone())
                .unwrap_or_else(|_| panic!("failed to select_authority"));

            insert_default_xdns_record();

            volatile_vm::DeclaredTargets::<Test>::insert(
                account_at_foreign_target,
                example_foreign_target,
            );

            let _output_mode = PessimisticOutputMode::new();

            let gateway_abi_config = Default::default();
            let example_contract = ExecComposer::dry_run_single_contract::<Test>(compose).unwrap();

            let res = ExecComposer::pre_run_bunch_until_break::<Test>(
                vec![example_contract],
                escrow_account,
                submitter.clone(),
                requester,
                value,
                input_data,
                gas_limit,
                gateway_id,
                gateway_abi_config,
            );

            assert_ok!(res.clone());

            let succ_response = res.unwrap();
            let test_messages_at_this_round = succ_response.0;
            let first_message = test_messages_at_this_round[0].clone();

            crate::message_assembly::substrate_gateway_protocol::tests::assert_signed_payload(
                first_message,
                submitter.into(),
                vec![vec![4, 95], vec![1, 2, 3, 4]], // arguments
                vec![
                    GatewayExpectedOutput::Events {
                        signatures: vec![b"Call(address,value,uint64,dynamic_bytes)".to_vec()],
                    },
                    GatewayExpectedOutput::Output {
                        output: b"dynamic_bytes".to_vec(),
                    },
                ],
                vec![0, 0, 4, 95, 1, 2, 3, 4],
                vec![
                    0, 0, 4, 95, 1, 2, 3, 4, 0, 0, 0, 1, 0, 0, 0, 1, 0, 0, 0, 14, 87, 81, 192, 38,
                    229, 67, 178, 232, 171, 46, 176, 96, 153, 218, 161, 209, 229, 223, 71, 119,
                    143, 119, 135, 250, 171, 69, 205, 241, 47, 227, 168, 14, 87, 81, 192, 38, 229,
                    67, 178, 232, 171, 46, 176, 96, 153, 218, 161, 209, 229, 223, 71, 119, 143,
                    119, 135, 250, 171, 69, 205, 241, 47, 227, 168,
                ],
                "state",
                "call",
            );
        });
    }

<<<<<<< HEAD
    const INVALID_CODE: &str = r#" invalid code"#;

    const WROONG_CODE_MODULE_DISPATCH_NO_FUNC: &str = r#"
(module
	(import "__unstable__" "seal_call" (func $seal_call (param i32 i32 i64 i32 i32 i32 i32 i32) (result i32)))
	(import "seal0" "seal_input" (func $seal_input (param i32 i32)))
	(import "seal0" "seal_return" (func $seal_return (param i32 i32 i32)))
	(import "env" "memory" (memory 1 1))
	(func (export "call")
		(drop
			(call $seal_call
				(i32.const 16) ;; Set MODULE_DISPATCH bit
				(i32.const 4)  ;; Pointer to "callee" address.
				(i64.const 0)  ;; How much gas to devote for the execution. 0 = all.
				(i32.const 36) ;; Pointer to the buffer with value to transfer
				(i32.const 44) ;; Pointer to input data buffer address
				(i32.const 4)  ;; Length of input data buffer
				(i32.const 4294967295) ;; u32 max value is the sentinel value: do not copy output
				(i32.const 0) ;; Length is ignored in this case
			)
		)

		;; works because the input was cloned
		(call $seal_input (i32.const 0) (i32.const 44))

		;; return the input to caller for inspection
		(call $seal_return (i32.const 0) (i32.const 0) (i32.load (i32.const 44)))
	)

	(func (export "deploy"))

	;; Destination AccountId (ALICE)
	(data (i32.const 4)
		"\01\01\01\01\01\01\01\01\01\01\01\01\01\01\01\01"
		"\01\01\01\01\01\01\01\01\01\01\01\01\01\01\01\01"
	)

	;; Amount of value to transfer.
	;; Represented by u64 (8 bytes long) in little endian.
	(data (i32.const 36) "\2A\00\00\00\00\00\00\00")

	;; The input is ignored because we forward our own input
	(data (i32.const 44) "\01\02\03\04")
)
"#;

=======
>>>>>>> df9b66da
    #[test]
    fn pre_run_recognizes_call_module_from_flags_and_fails_for_empty_names() {
        // Bob - requester
        let requester =
            AccountId32::from_str("5G9VdMwXvzza9pS8qE8ZHJk3CheHW9uucBn9ngW4C1gmmzpv").unwrap();
        let value = BalanceOf::<Test>::from(0u32);
        let input_data = vec![];
        let gas_limit = Weight::MAX;
        let gateway_id = None; // on-chain contract = None as a target_id
        let compose = make_compose_out_of_raw_wat_code::<Test>(
            WROONG_CODE_MODULE_DISPATCH_NO_FUNC,
            vec![],
            requester.clone(),
            value,
        );

        let mut ext = TestExternalities::new_empty();
        let escrow_account = setup_test_escrow_as_tx_signer(&mut ext);
        let _gateway_abi_config: GatewayABIConfig = Default::default();

        let account_at_foreign_target = AccountId32::from(hex!(
            "0101010101010101010101010101010101010101010101010101010101010101"
        ));
        let example_foreign_target = [1u8, 2u8, 3u8, 4u8];

        ext.execute_with(|| {
            let submitter = crate::Pallet::<Test>::select_authority(escrow_account.clone())
                .unwrap_or_else(|_| panic!("failed to select_authority"));

            // Set the default XDNS record for default [0, 0, 0, 0] gateway
            insert_default_xdns_record();

            volatile_vm::DeclaredTargets::<Test>::insert(
                account_at_foreign_target,
                example_foreign_target,
            );

            let _output_mode = PessimisticOutputMode::new();

            let gateway_abi_config = Default::default();
            let example_contract = ExecComposer::dry_run_single_contract::<Test>(compose).unwrap();

            let res = ExecComposer::pre_run_bunch_until_break::<Test>(
                vec![example_contract],
                escrow_account,
                submitter,
                requester,
                value,
                input_data,
                gas_limit,
                gateway_id,
                gateway_abi_config,
            );

            assert_eq!(
                res,
                Err("Input < 64 doesn't allow to extract function and method names")
            )
        });
    }

    #[test]
    fn pre_run_bunch_until_break_multiple_contracts_succeeds() {
        let mut ext = TestExternalities::new_empty();
<<<<<<< HEAD
        let escrow_account = setup_test_escrow_as_tx_signer(&mut ext);
=======
>>>>>>> df9b66da
        let requester =
            AccountId32::from_str("5G9VdMwXvzza9pS8qE8ZHJk3CheHW9uucBn9ngW4C1gmmzpv").unwrap();
        let value = BalanceOf::<Test>::from(0u32);
        let escrow_account = setup_test_escrow_as_tx_signer(&mut ext);

        let compose_one =
            make_compose_out_of_raw_wat_code::<Test>(CODE_CALL, vec![], requester.clone(), value);

        let compose_two = make_compose_out_of_raw_wat_code::<Test>(
            WROONG_CODE_MODULE_DISPATCH_NO_FUNC,
            vec![],
            requester.clone(),
            value,
        );

        ext.execute_with(|| {
            let submitter = crate::Pallet::<Test>::select_authority(escrow_account.clone())
                .unwrap_or_else(|_| panic!("failed to select_authority"));
            insert_default_xdns_record();

<<<<<<< HEAD
            let _submitter = crate::Pallet::<Test>::select_authority(escrow_account.clone())
                .unwrap_or_else(|_| panic!("failed to select_authority"));
            let temp_contract_one = make_registry_contract_out_of_wat::<Test>(
                CODE_CALL,
                vec![],
                requester.clone(),
=======
            let contract_one = ExecComposer::dry_run_single_contract::<Test>(compose_one).unwrap();
            let contract_two = ExecComposer::dry_run_single_contract::<Test>(compose_two).unwrap();

            let res = ExecComposer::pre_run_bunch_until_break::<Test>(
                vec![contract_one, contract_two],
                escrow_account,
                submitter,
                requester,
>>>>>>> df9b66da
                value,
                vec![],
                Weight::MAX,
                None,
                Default::default(),
            );

            assert_ok!(res.clone());

            let unwrapped_result = res.unwrap();
            assert_eq!(unwrapped_result.1, 2u16);
            assert_eq!(unwrapped_result.0.len(), 0);
        });
    }

    #[test]
    fn preload_bunch_of_contracts_one_contract_succeeds() {
        let mut ext = TestExternalities::new_empty();
        let requester =
            AccountId32::from_str("5G9VdMwXvzza9pS8qE8ZHJk3CheHW9uucBn9ngW4C1gmmzpv").unwrap();
        let value = BalanceOf::<Test>::from(0u32);
        let temp_contract_one =
            make_registry_contract_out_of_wat::<Test>(CODE_CALL, vec![], requester.clone(), value);

        let schedule = <Test as VolatileVM>::Schedule::get();
        let executable = PrefabWasmModule::<Test>::from_code(
            temp_contract_one.bytes.clone(),
            &schedule,
            RunMode::Dry,
            None,
        )
        .unwrap();

        ext.execute_with(|| {
            insert_default_xdns_record();
            let res = ExecComposer::preload_bunch_of_contracts::<Test>(
                vec![temp_contract_one],
                Default::default(),
            );
<<<<<<< HEAD
            let res = ExecComposer::preload_bunch_of_contracts::<Test>(
                vec![temp_contract_one],
                Default::default(),
            );
=======
>>>>>>> df9b66da

            assert_ok!(res);
            // If we are able to unwrap, it means the contract was inserted.
            let _fetched_contract =
                volatile_vm::Pallet::<Test>::get_contract_code_lazy(executable.code_hash).unwrap();
        });
    }

    #[test]
    fn preload_bunch_of_contracts_multiple_contract_succeeds() {
        let mut ext = TestExternalities::new_empty();
<<<<<<< HEAD
        let escrow_account = setup_test_escrow_as_tx_signer(&mut ext);
=======
>>>>>>> df9b66da
        let requester =
            AccountId32::from_str("5G9VdMwXvzza9pS8qE8ZHJk3CheHW9uucBn9ngW4C1gmmzpv").unwrap();
        let value = BalanceOf::<Test>::from(0u32);
        let temp_contract_one =
            make_registry_contract_out_of_wat::<Test>(CODE_CALL, vec![], requester.clone(), value);
        let temp_contract_two =
            make_registry_contract_out_of_wat::<Test>(CODE_CALL, vec![], requester.clone(), value);
        ext.execute_with(|| {
            insert_default_xdns_record();

<<<<<<< HEAD
            let _submitter = crate::Pallet::<Test>::select_authority(escrow_account.clone())
                .unwrap_or_else(|_| panic!("failed to select_authority"));
            let temp_contract_one = make_registry_contract_out_of_wat::<Test>(
                CODE_CALL,
                vec![],
                requester.clone(),
                value,
            );
            let temp_contract_two = make_registry_contract_out_of_wat::<Test>(
                CODE_CALL,
                vec![],
                requester.clone(),
                value,
            );
            let res = ExecComposer::preload_bunch_of_contracts::<Test>(
                vec![temp_contract_one, temp_contract_two],
                Default::default(),
            );
=======
            let res = ExecComposer::preload_bunch_of_contracts::<Test>(
                vec![temp_contract_one, temp_contract_two],
                Default::default(),
            );
>>>>>>> df9b66da

            assert_ok!(res);
        });
    }

    #[test]
    fn preload_bunch_of_contracts_one_contract_fails() {
        let mut ext = TestExternalities::new_empty();
<<<<<<< HEAD
        let escrow_account = setup_test_escrow_as_tx_signer(&mut ext);
=======
>>>>>>> df9b66da
        let requester =
            AccountId32::from_str("5G9VdMwXvzza9pS8qE8ZHJk3CheHW9uucBn9ngW4C1gmmzpv").unwrap();
        let value = BalanceOf::<Test>::from(0u32);
        let temp_contract_one = make_registry_contract_out_of_wat::<Test>(
            INVALID_CODE,
            vec![],
            requester.clone(),
            value,
        );

        ext.execute_with(|| {
            insert_default_xdns_record();

<<<<<<< HEAD
            let _submitter = crate::Pallet::<Test>::select_authority(escrow_account.clone())
                .unwrap_or_else(|_| panic!("failed to select_authority"));
            let temp_contract_one = make_registry_contract_out_of_wat::<Test>(
                INVALID_CODE,
                vec![],
                requester.clone(),
                value,
            );
            let res = ExecComposer::preload_bunch_of_contracts::<Test>(
                vec![temp_contract_one],
                Default::default(),
            );
=======
            let res = ExecComposer::preload_bunch_of_contracts::<Test>(
                vec![temp_contract_one],
                Default::default(),
            );
>>>>>>> df9b66da

            assert_eq!(res, Err("Can't decode WASM code"));
        });
    }

    #[test]
    fn preload_bunch_of_contracts_multiple_contract_fails() {
        let mut ext = TestExternalities::new_empty();
<<<<<<< HEAD
        let escrow_account = setup_test_escrow_as_tx_signer(&mut ext);
=======
>>>>>>> df9b66da
        let requester =
            AccountId32::from_str("5G9VdMwXvzza9pS8qE8ZHJk3CheHW9uucBn9ngW4C1gmmzpv").unwrap();
        let value = BalanceOf::<Test>::from(0u32);
        let temp_contract_one =
            make_registry_contract_out_of_wat::<Test>(CODE_CALL, vec![], requester.clone(), value);
        let temp_contract_two = make_registry_contract_out_of_wat::<Test>(
            INVALID_CODE,
            vec![],
            requester.clone(),
            value,
        );

        ext.execute_with(|| {
            insert_default_xdns_record();
            let res = ExecComposer::preload_bunch_of_contracts::<Test>(
                vec![temp_contract_one, temp_contract_two],
                Default::default(),
            );

<<<<<<< HEAD
            let _submitter = crate::Pallet::<Test>::select_authority(escrow_account.clone())
                .unwrap_or_else(|_| panic!("failed to select_authority"));
            let temp_contract_one = make_registry_contract_out_of_wat::<Test>(
                CODE_CALL,
                vec![],
                requester.clone(),
                value,
            );
            let temp_contract_two = make_registry_contract_out_of_wat::<Test>(
                INVALID_CODE,
                vec![],
                requester.clone(),
                value,
            );
            let res = ExecComposer::preload_bunch_of_contracts::<Test>(
                vec![temp_contract_one, temp_contract_two],
                Default::default(),
            );
=======
            assert_eq!(res, Err("Can't decode WASM code"));
        });
    }

    #[test]
    fn run_single_contract_fails_stack_error() {
        let mut ext = TestExternalities::new_empty();
        let requester =
            AccountId32::from_str("5G9VdMwXvzza9pS8qE8ZHJk3CheHW9uucBn9ngW4C1gmmzpv").unwrap();
        let value = BalanceOf::<Test>::from(0u32);
        let mut temp_contract_one =
            make_registry_contract_out_of_wat::<Test>(CODE_CALL, vec![], requester.clone(), value);

        ext.execute_with(|| {
            insert_default_xdns_record();
            let res = ExecComposer::run_single_contract::<Test, OptimisticOutputMode>(
                &mut temp_contract_one,
                Default::default(),
                Weight::MAX,
                Default::default(),
                Default::default(),
                Default::default(),
                Default::default(), // requester
                Default::default(),
                Default::default(),
            );

            assert_eq!(res, Err("Can't create VVM call stack"));
        });
    }

    #[test]
    fn run_single_contract_fails_xdns_error() {
        let mut ext = TestExternalities::new_empty();
        let requester =
            AccountId32::from_str("5G9VdMwXvzza9pS8qE8ZHJk3CheHW9uucBn9ngW4C1gmmzpv").unwrap();
        let value = BalanceOf::<Test>::from(0u32);
        let mut temp_contract_one =
            make_registry_contract_out_of_wat::<Test>(CODE_CALL, vec![], requester.clone(), value);

        ext.execute_with(|| {
            // This comment line is intentional
            // Not inserting xdns record to replicate this failure
            // insert_default_xdns_record();

            let res = ExecComposer::run_single_contract::<Test, OptimisticOutputMode>(
                &mut temp_contract_one,
                Default::default(),
                Weight::MAX,
                Default::default(),
                Default::default(),
                Default::default(),
                Default::default(),
                Default::default(),
                Default::default(),
            );

            assert_eq!(res, Err("Xdns record not found"));
        });
    }

    #[test]
    fn run_single_contract_fails_wasm_parse_error() {
        let mut ext = TestExternalities::new_empty();
        let requester =
            AccountId32::from_str("5G9VdMwXvzza9pS8qE8ZHJk3CheHW9uucBn9ngW4C1gmmzpv").unwrap();
        let value = BalanceOf::<Test>::from(0u32);
        let mut temp_contract_one = make_registry_contract_out_of_wat::<Test>(
            INVALID_CODE,
            vec![],
            requester.clone(),
            value,
        );
        ext.execute_with(|| {
            insert_default_xdns_record();
            let res = ExecComposer::run_single_contract::<Test, OptimisticOutputMode>(
                &mut temp_contract_one,
                Default::default(),
                Weight::MAX,
                Default::default(),
                Default::default(),
                Default::default(),
                Default::default(),
                Default::default(),
                Default::default(),
            );
>>>>>>> df9b66da

            assert_eq!(res, Err("Can't decode WASM code"));
        });
    }

    #[test]
<<<<<<< HEAD
    fn retrieve_gateway_pointer_success_with_some() {
        let gateway_id = [0 as u8; 4];

        let gateway_pointer = ExecComposer::retrieve_gateway_pointer(Some(gateway_id));

        let expected = Ok(GatewayPointer {
            id: gateway_id,
            gateway_type: GatewayType::ProgrammableExternal,
            vendor: GatewayVendor::Substrate,
        });

        assert_eq!(gateway_pointer, expected);
    }

    #[test]
    fn retrieve_gateway_pointer_success_with_none() {
        let gateway_id = None;

        let gateway_pointer = ExecComposer::retrieve_gateway_pointer(gateway_id);

        let expected = Ok(GatewayPointer {
            id: Default::default(),
            gateway_type: GatewayType::ProgrammableExternal,
            vendor: GatewayVendor::Substrate,
        });

        assert_eq!(gateway_pointer, expected);
=======
    #[ignore = "Please implement proper assertions when retrieve_gateway_protocol is properly implemented"]
    fn run_single_contract_fails_retrieve_gateway_protocol_error() {
        let mut ext = TestExternalities::new_empty();
        let requester =
            AccountId32::from_str("5G9VdMwXvzza9pS8qE8ZHJk3CheHW9uucBn9ngW4C1gmmzpv").unwrap();
        let value = BalanceOf::<Test>::from(0u32);
        let mut temp_contract_one =
            make_registry_contract_out_of_wat::<Test>(CODE_CALL, vec![], requester.clone(), value);

        ext.execute_with(|| {
            insert_default_xdns_record();

            let res = ExecComposer::run_single_contract::<Test, OptimisticOutputMode>(
                &mut temp_contract_one,
                Default::default(),
                Weight::MAX,
                Default::default(),
                Default::default(),
                Default::default(),
                Default::default(),
                Default::default(),
                Default::default(),
            );

            assert_eq!(res, res);
        });
    }

    #[test]
    fn run_single_contract_succeeds() {
        let mut ext = TestExternalities::new_empty();
        let requester =
            AccountId32::from_str("5G9VdMwXvzza9pS8qE8ZHJk3CheHW9uucBn9ngW4C1gmmzpv").unwrap();
        let value = BalanceOf::<Test>::from(0u32);
        let mut temp_contract_one =
            make_registry_contract_out_of_wat::<Test>(CODE_CALL, vec![], requester.clone(), value);

        ext.execute_with(|| {
            insert_default_xdns_record();
            let preload_response = ExecComposer::preload_bunch_of_contracts::<Test>(
                vec![temp_contract_one.clone()],
                Default::default(),
            );
            assert_ok!(preload_response);

            let res = ExecComposer::run_single_contract::<Test, OptimisticOutputMode>(
                &mut temp_contract_one,
                Default::default(),
                Weight::MAX,
                Default::default(),
                Default::default(),
                Default::default(),
                Default::default(), // requester
                Default::default(),
                Default::default(),
            );
            assert_ok!(res.clone());
        });
>>>>>>> df9b66da
    }
}<|MERGE_RESOLUTION|>--- conflicted
+++ resolved
@@ -439,7 +439,7 @@
     };
     use codec::Encode;
     use hex_literal::hex;
-    use t3rn_primitives::{GatewayExpectedOutput, GatewayType, GatewayVendor};
+    use t3rn_primitives::{GatewayExpectedOutput, GatewayType, GatewayPointer, GatewayVendor};
 
     use frame_support::{assert_ok, weights::Weight};
     use sp_core::H256;
@@ -534,11 +534,7 @@
                 trie_id: Default::default(),
                 storage_size: Default::default(),
                 pair_count: Default::default(),
-<<<<<<< HEAD
-                code_hash: Default::default(), // TODO : Make it work with Hashing
-=======
                 code_hash: T::Hashing::hash(&compose.bytes),
->>>>>>> df9b66da
                 rent_allowance: Default::default(),
                 rent_paid: Default::default(),
                 deduct_block: Default::default(),
@@ -836,55 +832,6 @@
         });
     }
 
-<<<<<<< HEAD
-    const INVALID_CODE: &str = r#" invalid code"#;
-
-    const WROONG_CODE_MODULE_DISPATCH_NO_FUNC: &str = r#"
-(module
-	(import "__unstable__" "seal_call" (func $seal_call (param i32 i32 i64 i32 i32 i32 i32 i32) (result i32)))
-	(import "seal0" "seal_input" (func $seal_input (param i32 i32)))
-	(import "seal0" "seal_return" (func $seal_return (param i32 i32 i32)))
-	(import "env" "memory" (memory 1 1))
-	(func (export "call")
-		(drop
-			(call $seal_call
-				(i32.const 16) ;; Set MODULE_DISPATCH bit
-				(i32.const 4)  ;; Pointer to "callee" address.
-				(i64.const 0)  ;; How much gas to devote for the execution. 0 = all.
-				(i32.const 36) ;; Pointer to the buffer with value to transfer
-				(i32.const 44) ;; Pointer to input data buffer address
-				(i32.const 4)  ;; Length of input data buffer
-				(i32.const 4294967295) ;; u32 max value is the sentinel value: do not copy output
-				(i32.const 0) ;; Length is ignored in this case
-			)
-		)
-
-		;; works because the input was cloned
-		(call $seal_input (i32.const 0) (i32.const 44))
-
-		;; return the input to caller for inspection
-		(call $seal_return (i32.const 0) (i32.const 0) (i32.load (i32.const 44)))
-	)
-
-	(func (export "deploy"))
-
-	;; Destination AccountId (ALICE)
-	(data (i32.const 4)
-		"\01\01\01\01\01\01\01\01\01\01\01\01\01\01\01\01"
-		"\01\01\01\01\01\01\01\01\01\01\01\01\01\01\01\01"
-	)
-
-	;; Amount of value to transfer.
-	;; Represented by u64 (8 bytes long) in little endian.
-	(data (i32.const 36) "\2A\00\00\00\00\00\00\00")
-
-	;; The input is ignored because we forward our own input
-	(data (i32.const 44) "\01\02\03\04")
-)
-"#;
-
-=======
->>>>>>> df9b66da
     #[test]
     fn pre_run_recognizes_call_module_from_flags_and_fails_for_empty_names() {
         // Bob - requester
@@ -949,10 +896,6 @@
     #[test]
     fn pre_run_bunch_until_break_multiple_contracts_succeeds() {
         let mut ext = TestExternalities::new_empty();
-<<<<<<< HEAD
-        let escrow_account = setup_test_escrow_as_tx_signer(&mut ext);
-=======
->>>>>>> df9b66da
         let requester =
             AccountId32::from_str("5G9VdMwXvzza9pS8qE8ZHJk3CheHW9uucBn9ngW4C1gmmzpv").unwrap();
         let value = BalanceOf::<Test>::from(0u32);
@@ -973,14 +916,6 @@
                 .unwrap_or_else(|_| panic!("failed to select_authority"));
             insert_default_xdns_record();
 
-<<<<<<< HEAD
-            let _submitter = crate::Pallet::<Test>::select_authority(escrow_account.clone())
-                .unwrap_or_else(|_| panic!("failed to select_authority"));
-            let temp_contract_one = make_registry_contract_out_of_wat::<Test>(
-                CODE_CALL,
-                vec![],
-                requester.clone(),
-=======
             let contract_one = ExecComposer::dry_run_single_contract::<Test>(compose_one).unwrap();
             let contract_two = ExecComposer::dry_run_single_contract::<Test>(compose_two).unwrap();
 
@@ -989,7 +924,6 @@
                 escrow_account,
                 submitter,
                 requester,
->>>>>>> df9b66da
                 value,
                 vec![],
                 Weight::MAX,
@@ -1029,13 +963,6 @@
                 vec![temp_contract_one],
                 Default::default(),
             );
-<<<<<<< HEAD
-            let res = ExecComposer::preload_bunch_of_contracts::<Test>(
-                vec![temp_contract_one],
-                Default::default(),
-            );
-=======
->>>>>>> df9b66da
 
             assert_ok!(res);
             // If we are able to unwrap, it means the contract was inserted.
@@ -1047,10 +974,6 @@
     #[test]
     fn preload_bunch_of_contracts_multiple_contract_succeeds() {
         let mut ext = TestExternalities::new_empty();
-<<<<<<< HEAD
-        let escrow_account = setup_test_escrow_as_tx_signer(&mut ext);
-=======
->>>>>>> df9b66da
         let requester =
             AccountId32::from_str("5G9VdMwXvzza9pS8qE8ZHJk3CheHW9uucBn9ngW4C1gmmzpv").unwrap();
         let value = BalanceOf::<Test>::from(0u32);
@@ -1061,31 +984,10 @@
         ext.execute_with(|| {
             insert_default_xdns_record();
 
-<<<<<<< HEAD
-            let _submitter = crate::Pallet::<Test>::select_authority(escrow_account.clone())
-                .unwrap_or_else(|_| panic!("failed to select_authority"));
-            let temp_contract_one = make_registry_contract_out_of_wat::<Test>(
-                CODE_CALL,
-                vec![],
-                requester.clone(),
-                value,
-            );
-            let temp_contract_two = make_registry_contract_out_of_wat::<Test>(
-                CODE_CALL,
-                vec![],
-                requester.clone(),
-                value,
-            );
             let res = ExecComposer::preload_bunch_of_contracts::<Test>(
                 vec![temp_contract_one, temp_contract_two],
                 Default::default(),
             );
-=======
-            let res = ExecComposer::preload_bunch_of_contracts::<Test>(
-                vec![temp_contract_one, temp_contract_two],
-                Default::default(),
-            );
->>>>>>> df9b66da
 
             assert_ok!(res);
         });
@@ -1094,10 +996,6 @@
     #[test]
     fn preload_bunch_of_contracts_one_contract_fails() {
         let mut ext = TestExternalities::new_empty();
-<<<<<<< HEAD
-        let escrow_account = setup_test_escrow_as_tx_signer(&mut ext);
-=======
->>>>>>> df9b66da
         let requester =
             AccountId32::from_str("5G9VdMwXvzza9pS8qE8ZHJk3CheHW9uucBn9ngW4C1gmmzpv").unwrap();
         let value = BalanceOf::<Test>::from(0u32);
@@ -1111,25 +1009,10 @@
         ext.execute_with(|| {
             insert_default_xdns_record();
 
-<<<<<<< HEAD
-            let _submitter = crate::Pallet::<Test>::select_authority(escrow_account.clone())
-                .unwrap_or_else(|_| panic!("failed to select_authority"));
-            let temp_contract_one = make_registry_contract_out_of_wat::<Test>(
-                INVALID_CODE,
-                vec![],
-                requester.clone(),
-                value,
-            );
             let res = ExecComposer::preload_bunch_of_contracts::<Test>(
                 vec![temp_contract_one],
                 Default::default(),
             );
-=======
-            let res = ExecComposer::preload_bunch_of_contracts::<Test>(
-                vec![temp_contract_one],
-                Default::default(),
-            );
->>>>>>> df9b66da
 
             assert_eq!(res, Err("Can't decode WASM code"));
         });
@@ -1138,10 +1021,6 @@
     #[test]
     fn preload_bunch_of_contracts_multiple_contract_fails() {
         let mut ext = TestExternalities::new_empty();
-<<<<<<< HEAD
-        let escrow_account = setup_test_escrow_as_tx_signer(&mut ext);
-=======
->>>>>>> df9b66da
         let requester =
             AccountId32::from_str("5G9VdMwXvzza9pS8qE8ZHJk3CheHW9uucBn9ngW4C1gmmzpv").unwrap();
         let value = BalanceOf::<Test>::from(0u32);
@@ -1161,26 +1040,6 @@
                 Default::default(),
             );
 
-<<<<<<< HEAD
-            let _submitter = crate::Pallet::<Test>::select_authority(escrow_account.clone())
-                .unwrap_or_else(|_| panic!("failed to select_authority"));
-            let temp_contract_one = make_registry_contract_out_of_wat::<Test>(
-                CODE_CALL,
-                vec![],
-                requester.clone(),
-                value,
-            );
-            let temp_contract_two = make_registry_contract_out_of_wat::<Test>(
-                INVALID_CODE,
-                vec![],
-                requester.clone(),
-                value,
-            );
-            let res = ExecComposer::preload_bunch_of_contracts::<Test>(
-                vec![temp_contract_one, temp_contract_two],
-                Default::default(),
-            );
-=======
             assert_eq!(res, Err("Can't decode WASM code"));
         });
     }
@@ -1267,14 +1126,73 @@
                 Default::default(),
                 Default::default(),
             );
->>>>>>> df9b66da
 
             assert_eq!(res, Err("Can't decode WASM code"));
         });
     }
 
     #[test]
-<<<<<<< HEAD
+    #[ignore = "Please implement proper assertions when retrieve_gateway_protocol is properly implemented"]
+    fn run_single_contract_fails_retrieve_gateway_protocol_error() {
+        let mut ext = TestExternalities::new_empty();
+        let requester =
+            AccountId32::from_str("5G9VdMwXvzza9pS8qE8ZHJk3CheHW9uucBn9ngW4C1gmmzpv").unwrap();
+        let value = BalanceOf::<Test>::from(0u32);
+        let mut temp_contract_one =
+            make_registry_contract_out_of_wat::<Test>(CODE_CALL, vec![], requester.clone(), value);
+
+        ext.execute_with(|| {
+            insert_default_xdns_record();
+
+            let res = ExecComposer::run_single_contract::<Test, OptimisticOutputMode>(
+                &mut temp_contract_one,
+                Default::default(),
+                Weight::MAX,
+                Default::default(),
+                Default::default(),
+                Default::default(),
+                Default::default(),
+                Default::default(),
+                Default::default(),
+            );
+
+            assert_eq!(res, res);
+        });
+    }
+
+    #[test]
+    fn run_single_contract_succeeds() {
+        let mut ext = TestExternalities::new_empty();
+        let requester =
+            AccountId32::from_str("5G9VdMwXvzza9pS8qE8ZHJk3CheHW9uucBn9ngW4C1gmmzpv").unwrap();
+        let value = BalanceOf::<Test>::from(0u32);
+        let mut temp_contract_one =
+            make_registry_contract_out_of_wat::<Test>(CODE_CALL, vec![], requester.clone(), value);
+
+        ext.execute_with(|| {
+            insert_default_xdns_record();
+            let preload_response = ExecComposer::preload_bunch_of_contracts::<Test>(
+                vec![temp_contract_one.clone()],
+                Default::default(),
+            );
+            assert_ok!(preload_response);
+
+            let res = ExecComposer::run_single_contract::<Test, OptimisticOutputMode>(
+                &mut temp_contract_one,
+                Default::default(),
+                Weight::MAX,
+                Default::default(),
+                Default::default(),
+                Default::default(),
+                Default::default(), // requester
+                Default::default(),
+                Default::default(),
+            );
+            assert_ok!(res.clone());
+        });
+    }
+
+    #[test]
     fn retrieve_gateway_pointer_success_with_some() {
         let gateway_id = [0 as u8; 4];
 
@@ -1302,65 +1220,5 @@
         });
 
         assert_eq!(gateway_pointer, expected);
-=======
-    #[ignore = "Please implement proper assertions when retrieve_gateway_protocol is properly implemented"]
-    fn run_single_contract_fails_retrieve_gateway_protocol_error() {
-        let mut ext = TestExternalities::new_empty();
-        let requester =
-            AccountId32::from_str("5G9VdMwXvzza9pS8qE8ZHJk3CheHW9uucBn9ngW4C1gmmzpv").unwrap();
-        let value = BalanceOf::<Test>::from(0u32);
-        let mut temp_contract_one =
-            make_registry_contract_out_of_wat::<Test>(CODE_CALL, vec![], requester.clone(), value);
-
-        ext.execute_with(|| {
-            insert_default_xdns_record();
-
-            let res = ExecComposer::run_single_contract::<Test, OptimisticOutputMode>(
-                &mut temp_contract_one,
-                Default::default(),
-                Weight::MAX,
-                Default::default(),
-                Default::default(),
-                Default::default(),
-                Default::default(),
-                Default::default(),
-                Default::default(),
-            );
-
-            assert_eq!(res, res);
-        });
-    }
-
-    #[test]
-    fn run_single_contract_succeeds() {
-        let mut ext = TestExternalities::new_empty();
-        let requester =
-            AccountId32::from_str("5G9VdMwXvzza9pS8qE8ZHJk3CheHW9uucBn9ngW4C1gmmzpv").unwrap();
-        let value = BalanceOf::<Test>::from(0u32);
-        let mut temp_contract_one =
-            make_registry_contract_out_of_wat::<Test>(CODE_CALL, vec![], requester.clone(), value);
-
-        ext.execute_with(|| {
-            insert_default_xdns_record();
-            let preload_response = ExecComposer::preload_bunch_of_contracts::<Test>(
-                vec![temp_contract_one.clone()],
-                Default::default(),
-            );
-            assert_ok!(preload_response);
-
-            let res = ExecComposer::run_single_contract::<Test, OptimisticOutputMode>(
-                &mut temp_contract_one,
-                Default::default(),
-                Weight::MAX,
-                Default::default(),
-                Default::default(),
-                Default::default(),
-                Default::default(), // requester
-                Default::default(),
-                Default::default(),
-            );
-            assert_ok!(res.clone());
-        });
->>>>>>> df9b66da
     }
 }