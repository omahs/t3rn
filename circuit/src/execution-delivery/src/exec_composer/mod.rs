--- conflicted
+++ resolved
@@ -317,7 +317,6 @@
                 gateway_type: GatewayType::ProgrammableExternal(0),
                 vendor: GatewayVendor::Substrate,
             }),
-<<<<<<< HEAD
             Some(gateway_id) => {
                 let xdns_record_id = T::Hashing::hash(Encode::encode(&gateway_id).as_ref());
 
@@ -328,14 +327,6 @@
                     vendor: xdns_record.gateway_vendor,
                 })
             }
-=======
-            // ToDo: Lookup in pallet-xdns here to match target with vendor
-            Some(gateway_id) => Ok(GatewayPointer {
-                id: gateway_id,
-                gateway_type: GatewayType::ProgrammableExternal(0),
-                vendor: GatewayVendor::Substrate,
-            }),
->>>>>>> af406f33
         }
     }
 
