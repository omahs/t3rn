// This file is part of Substrate.

// Copyright (C) 2019-2021 Parity Technologies (UK) Ltd.
// SPDX-License-Identifier: Apache-2.0

// Licensed under the Apache License, Version 2.0 (the "License");
// you may not use this file except in compliance with the License.
// You may obtain a copy of the License at
//
// 	http://www.apache.org/licenses/LICENSE-2.0
//
// Unless required by applicable law or agreed to in writing, software
// distributed under the License is distributed on an "AS IS" BASIS,
// WITHOUT WARRANTIES OR CONDITIONS OF ANY KIND, either express or implied.
// See the License for the specific language governing permissions and
// limitations under the License.

//! Test utilities
use crate::ExecComposer;
use crate::{self as pallet_execution_delivery};
use codec::Encode;

use codec::Encode;
use frame_support::{assert_err, assert_ok};

use crate::Xtx;
use sp_io;

use sp_core::{crypto::Pair, sr25519, Hasher};
use sp_runtime::traits::Zero;

use crate::exec_composer::tests::{insert_default_xdns_record, make_compose_out_of_raw_wat_code};
use sp_io::TestExternalities;
use sp_keystore::testing::KeyStore;
use sp_keystore::{KeystoreExt, SyncCryptoStore};

use pallet_execution_delivery::Compose;

use t3rn_primitives::{abi::GatewayABIConfig, transfers::BalanceOf, *};

use crate::exec_composer::tests::insert_default_xdns_record;
use crate::exec_composer::*;
use crate::mock::*;

use crate::mock::AccountId;

pub fn new_test_ext() -> TestExternalities {
    let t = frame_system::GenesisConfig::default()
        .build_storage::<Test>()
        .unwrap();
    TestExternalities::new(t)
}

#[test]
fn it_submits_empty_composable_exec_request() {
    sp_io::TestExternalities::default().execute_with(|| {
        assert_err!(
            ExecDelivery::submit_composable_exec_order(
                Origin::signed(Default::default()),
                vec![],
                vec![]
            ),
            "empty parameters submitted for execution order"
        );
    });
}

#[test]
fn it_should_correctly_parse_a_minimal_valid_io_schedule() {
    let expected = InterExecSchedule {
        phases: vec![ExecPhase {
            steps: vec![ExecStep {
                compose: Compose {
                    name: b"component1".to_vec(),
                    code_txt: r#""#.as_bytes().to_vec(),
                    exec_type: b"exec_escrow".to_vec(),
                    dest: AccountId::new([1 as u8; 32]),
                    value: 0,
                    bytes: vec![],
                    input_data: vec![],
                },
            }],
        }],
    };

    let io_schedule = b"component1;".to_vec();
    let components = vec![Compose {
        name: b"component1".to_vec(),
        code_txt: r#""#.as_bytes().to_vec(),
        exec_type: b"exec_escrow".to_vec(),
        dest: AccountId::new([1 as u8; 32]),
        value: 0,
        bytes: vec![],
        input_data: vec![],
    }];

    assert_eq!(
        ExecDelivery::decompose_io_schedule(components, io_schedule).unwrap(),
        expected
    )
}

#[test]
fn it_should_correctly_parse_a_valid_io_schedule_with_2_phases() {
    let expected = InterExecSchedule {
        phases: vec![
            ExecPhase {
                steps: vec![ExecStep {
                    compose: Compose {
                        name: b"component1".to_vec(),
                        code_txt: r#""#.as_bytes().to_vec(),
                        exec_type: b"exec_escrow".to_vec(),
                        dest: AccountId::new([1 as u8; 32]),
                        value: 0,
                        bytes: vec![],
                        input_data: vec![],
                    },
                }],
            },
            ExecPhase {
                steps: vec![ExecStep {
                    compose: Compose {
                        name: b"component2".to_vec(),
                        code_txt: r#""#.as_bytes().to_vec(),
                        exec_type: b"exec_escrow".to_vec(),
                        dest: AccountId::new([1 as u8; 32]),
                        value: 0,
                        bytes: vec![],
                        input_data: vec![],
                    },
                }],
            },
        ],
    };

    let io_schedule = b"component1 | component2;".to_vec();
    let components = vec![
        Compose {
            name: b"component1".to_vec(),
            code_txt: r#""#.as_bytes().to_vec(),

            exec_type: b"exec_escrow".to_vec(),
            dest: AccountId::new([1 as u8; 32]),
            value: 0,
            bytes: vec![],
            input_data: vec![],
        },
        Compose {
            name: b"component2".to_vec(),
            code_txt: r#""#.as_bytes().to_vec(),

            exec_type: b"exec_escrow".to_vec(),
            dest: AccountId::new([1 as u8; 32]),
            value: 0,
            bytes: vec![],
            input_data: vec![],
        },
    ];

    assert_eq!(
        ExecDelivery::decompose_io_schedule(components, io_schedule).unwrap(),
        expected
    )
}

#[test]
fn it_should_correctly_parse_a_valid_io_schedule_with_1_phase_and_2_steps() {
    let expected = InterExecSchedule {
        phases: vec![ExecPhase {
            steps: vec![
                ExecStep {
                    compose: Compose {
                        name: b"component1".to_vec(),
                        code_txt: r#""#.as_bytes().to_vec(),

                        exec_type: b"exec_escrow".to_vec(),
                        dest: AccountId::new([1 as u8; 32]),
                        value: 0,
                        bytes: vec![],
                        input_data: vec![],
                    },
                },
                ExecStep {
                    compose: Compose {
                        name: b"component2".to_vec(),
                        code_txt: r#""#.as_bytes().to_vec(),

                        exec_type: b"exec_escrow".to_vec(),
                        dest: AccountId::new([1 as u8; 32]),
                        value: 0,
                        bytes: vec![],
                        input_data: vec![],
                    },
                },
            ],
        }],
    };

    let io_schedule = b"component1 , component2;".to_vec();
    let components = vec![
        Compose {
            name: b"component1".to_vec(),
            code_txt: r#""#.as_bytes().to_vec(),

            exec_type: b"exec_escrow".to_vec(),
            dest: AccountId::new([1 as u8; 32]),
            value: 0,
            bytes: vec![],
            input_data: vec![],
        },
        Compose {
            name: b"component2".to_vec(),
            code_txt: r#""#.as_bytes().to_vec(),

            exec_type: b"exec_escrow".to_vec(),
            dest: AccountId::new([1 as u8; 32]),
            value: 0,
            bytes: vec![],
            input_data: vec![],
        },
    ];

    assert_eq!(
        ExecDelivery::decompose_io_schedule(components, io_schedule).unwrap(),
        expected
    )
}

#[test]
fn it_should_correctly_parse_a_valid_io_schedule_with_complex_structure() {
    let expected = InterExecSchedule {
        phases: vec![
            ExecPhase {
                steps: vec![
                    ExecStep {
                        compose: Compose {
                            name: b"component1".to_vec(),
                            code_txt: r#""#.as_bytes().to_vec(),

                            exec_type: b"exec_escrow".to_vec(),
                            dest: AccountId::new([1 as u8; 32]),
                            value: 0,
                            bytes: vec![],
                            input_data: vec![],
                        },
                    },
                    ExecStep {
                        compose: Compose {
                            name: b"component2".to_vec(),
                            code_txt: r#""#.as_bytes().to_vec(),

                            exec_type: b"exec_escrow".to_vec(),
                            dest: AccountId::new([1 as u8; 32]),
                            value: 0,
                            bytes: vec![],
                            input_data: vec![],
                        },
                    },
                ],
            },
            ExecPhase {
                steps: vec![ExecStep {
                    compose: Compose {
                        name: b"component2".to_vec(),
                        code_txt: r#""#.as_bytes().to_vec(),

                        exec_type: b"exec_escrow".to_vec(),
                        dest: AccountId::new([1 as u8; 32]),
                        value: 0,
                        bytes: vec![],
                        input_data: vec![],
                    },
                }],
            },
            ExecPhase {
                steps: vec![ExecStep {
                    compose: Compose {
                        name: b"component1".to_vec(),
                        code_txt: r#""#.as_bytes().to_vec(),

                        exec_type: b"exec_escrow".to_vec(),
                        dest: AccountId::new([1 as u8; 32]),
                        value: 0,
                        bytes: vec![],
                        input_data: vec![],
                    },
                }],
            },
            ExecPhase {
                steps: vec![
                    ExecStep {
                        compose: Compose {
                            name: b"component2".to_vec(),
                            code_txt: r#""#.as_bytes().to_vec(),

                            exec_type: b"exec_escrow".to_vec(),
                            dest: AccountId::new([1 as u8; 32]),
                            value: 0,
                            bytes: vec![],
                            input_data: vec![],
                        },
                    },
                    ExecStep {
                        compose: Compose {
                            name: b"component2".to_vec(),
                            code_txt: r#""#.as_bytes().to_vec(),

                            exec_type: b"exec_escrow".to_vec(),
                            dest: AccountId::new([1 as u8; 32]),
                            value: 0,
                            bytes: vec![],
                            input_data: vec![],
                        },
                    },
                    ExecStep {
                        compose: Compose {
                            name: b"component1".to_vec(),
                            code_txt: r#""#.as_bytes().to_vec(),

                            exec_type: b"exec_escrow".to_vec(),
                            dest: AccountId::new([1 as u8; 32]),
                            value: 0,
                            bytes: vec![],
                            input_data: vec![],
                        },
                    },
                ],
            },
        ],
    };

    let io_schedule = b"     component1 , component2 | component2 |     component1| component2, component2, component1;   ".to_vec();
    let components = vec![
        Compose {
            name: b"component1".to_vec(),
            code_txt: r#""#.as_bytes().to_vec(),

            exec_type: b"exec_escrow".to_vec(),
            dest: AccountId::new([1 as u8; 32]),
            value: 0,
            bytes: vec![],
            input_data: vec![],
        },
        Compose {
            name: b"component2".to_vec(),
            code_txt: r#""#.as_bytes().to_vec(),

            exec_type: b"exec_escrow".to_vec(),
            dest: AccountId::new([1 as u8; 32]),
            value: 0,
            bytes: vec![],
            input_data: vec![],
        },
    ];

    assert_eq!(
        ExecDelivery::decompose_io_schedule(components, io_schedule).unwrap(),
        expected
    )
}

#[test]
fn it_should_throw_when_io_schedule_does_not_end_correctly() {
    let expected = "IOScheduleNoEndingSemicolon";

    let io_schedule = b"component1".to_vec();
    let components = vec![Compose {
        name: b"component1".to_vec(),
        code_txt: r#""#.as_bytes().to_vec(),

        exec_type: b"exec_escrow".to_vec(),
        dest: AccountId::new([1 as u8; 32]),
        value: 0,
        bytes: vec![],
        input_data: vec![],
    }];

    assert_err!(
        ExecDelivery::decompose_io_schedule(components, io_schedule),
        expected
    );
}

#[test]
fn it_should_throw_when_io_schedule_references_a_missing_component() {
    let expected = "IOScheduleUnknownCompose";

    let io_schedule = b"component1 | component2;".to_vec();
    let components = vec![Compose {
        name: b"component1".to_vec(),
        code_txt: r#""#.as_bytes().to_vec(),

        exec_type: b"exec_escrow".to_vec(),
        dest: AccountId::new([1 as u8; 32]),
        value: 0,
        bytes: vec![],
        input_data: vec![],
    }];

    assert_err!(
        ExecDelivery::decompose_io_schedule(components, io_schedule),
        expected
    );
}

#[test]
fn it_should_throw_with_empty_io_schedule() {
    let expected = "IOScheduleEmpty";

    let io_schedule = b"".to_vec();
    let components = vec![Compose {
        name: b"component1".to_vec(),
        code_txt: r#""#.as_bytes().to_vec(),

        exec_type: b"exec_escrow".to_vec(),
        dest: AccountId::new([1 as u8; 32]),
        value: 0,
        bytes: vec![],
        input_data: vec![],
    }];

    assert_err!(
        ExecDelivery::decompose_io_schedule(components, io_schedule),
        expected
    );
}

#[test]
fn test_authority_selection() {
    let keystore = KeyStore::new();

    // Insert Alice's keys
    const SURI_ALICE: &str = "//Alice";
    let key_pair_alice = sr25519::Pair::from_string(SURI_ALICE, None).expect("Generates key pair");
    SyncCryptoStore::insert_unknown(
        &keystore,
        KEY_TYPE,
        SURI_ALICE,
        key_pair_alice.public().as_ref(),
    )
    .expect("Inserts unknown key");

    // Insert Bob's keys
    const SURI_BOB: &str = "//Bob";
    let key_pair_bob = sr25519::Pair::from_string(SURI_BOB, None).expect("Generates key pair");
    SyncCryptoStore::insert_unknown(
        &keystore,
        KEY_TYPE,
        SURI_BOB,
        key_pair_bob.public().as_ref(),
    )
    .expect("Inserts unknown key");

    // Insert Charlie's keys
    const SURI_CHARLIE: &str = "//Charlie";
    let key_pair_charlie =
        sr25519::Pair::from_string(SURI_CHARLIE, None).expect("Generates key pair");
    SyncCryptoStore::insert_unknown(
        &keystore,
        KEY_TYPE,
        SURI_CHARLIE,
        key_pair_charlie.public().as_ref(),
    )
    .expect("Inserts unknown key");

    // Alice's account
    // let escrow: AccountId = hex_literal::hex!["d43593c715fdd31c61141abd04a99fd6822c8558854ccde39a5684e7a56da27d"].into();

    // Bob's account
    let escrow: AccountId =
        hex_literal::hex!["8eaf04151687736326c9fea17e25fc5287613693c912909cb226aa4794f26a48"]
            .into();
    let mut ext = TestExternalities::new_empty();
    ext.register_extension(KeystoreExt(keystore.into()));
    ext.execute_with(|| {
        let submitter = ExecDelivery::select_authority(escrow.clone());

        assert!(submitter.is_ok());
    });
}

#[test]
fn error_if_keystore_is_empty() {
    let keystore = KeyStore::new();

    // Alice's escrow account
    let escrow: AccountId =
        hex_literal::hex!["8eaf04151687736326c9fea17e25fc5287613693c912909cb226aa4794f26a48"]
            .into();

    let mut ext = TestExternalities::new_empty();
    ext.register_extension(KeystoreExt(keystore.into()));
    ext.execute_with(|| {
        let submitter = ExecDelivery::select_authority(escrow.clone());

        assert!(submitter.is_err());
    });
}

#[test]
fn error_if_incorrect_escrow_is_submitted() {
    let keystore = KeyStore::new();

    // Insert Alice's keys
    const SURI_ALICE: &str = "//Alice";
    let key_pair_alice = sr25519::Pair::from_string(SURI_ALICE, None).expect("Generates key pair");
    SyncCryptoStore::insert_unknown(
        &keystore,
        KEY_TYPE,
        SURI_ALICE,
        key_pair_alice.public().as_ref(),
    )
    .expect("Inserts unknown key");

    // Insert Bob's keys
    const SURI_BOB: &str = "//Bob";
    let key_pair_bob = sr25519::Pair::from_string(SURI_BOB, None).expect("Generates key pair");
    SyncCryptoStore::insert_unknown(
        &keystore,
        KEY_TYPE,
        SURI_BOB,
        key_pair_bob.public().as_ref(),
    )
    .expect("Inserts unknown key");

    // Insert Charlie's keys
    const SURI_CHARLIE: &str = "//Charlie";
    let key_pair_charlie =
        sr25519::Pair::from_string(SURI_CHARLIE, None).expect("Generates key pair");
    SyncCryptoStore::insert_unknown(
        &keystore,
        KEY_TYPE,
        SURI_CHARLIE,
        key_pair_charlie.public().as_ref(),
    )
    .expect("Inserts unknown key");

    // Alice's original account => d43593c715fdd31c61141abd04a99fd6822c8558854ccde39a5684e7a56da27d
    // Alice's tempered account => a51593c715fdd31c61141abd04a99fd6822c8558854ccde39a5684e7a56da27d
    // The first 3 bytes are changed, thus making the account invalid
    let escrow: AccountId =
        hex_literal::hex!["a51593c715fdd31c61141abd04a99fd6822c8558854ccde39a5684e7a56da27d"]
            .into();

    let mut ext = TestExternalities::new_empty();
    ext.register_extension(KeystoreExt(keystore.into()));
    ext.execute_with(|| {
        let submitter = ExecDelivery::select_authority(escrow.clone());

        assert!(submitter.is_err());
    });
}

<<<<<<< HEAD
use crate::exec_composer::tests::{make_compose_out_of_raw_wat_code, CODE_CALL};

#[test]
fn test_submit_composable_exec_order() {
    let dest = AccountId::new([1 as u8; 32]);
    let value = BalanceOf::<Test>::from(0u32);
    let input_data = vec![];
    let io_schedule = b"component1;".to_vec();

    let compose = make_compose_out_of_raw_wat_code::<Test>(CODE_CALL, input_data, dest, value);

    let keystore = KeyStore::new();

    // Insert Alice's keys
    const SURI_ALICE: &str = "//Alice";
    let key_pair_alice = sr25519::Pair::from_string(SURI_ALICE, None).expect("Generates key pair");
    SyncCryptoStore::insert_unknown(
        &keystore,
        KEY_TYPE,
        SURI_ALICE,
        key_pair_alice.public().as_ref(),
    )
    .expect("Inserts unknown key");

    let mut ext = TestExternalities::new_empty();
    ext.register_extension(KeystoreExt(keystore.into()));
    ext.execute_with(|| {
        insert_default_xdns_record();
        assert_ok!(ExecDelivery::submit_composable_exec_order(
            Origin::signed(Default::default()),
            io_schedule,
            vec![compose],
        ));
    });
}

use bp_test_utils::test_header;

use crate::{
    CurrentHeader, DefaultPolkadotLikeGateway, EthLikeKeccak256ValU32Gateway,
    EthLikeKeccak256ValU64Gateway, PolkadotLikeValU64Gateway,
};

#[test]
fn test_register_gateway_with_default_polka_like_header() {
    let origin = Origin::root(); // only sudo access to register new gateways for now
    let url = b"ws://localhost:9944".to_vec();
    let gateway_id = [0; 4];
    let gateway_abi: GatewayABIConfig = Default::default();

    let gateway_vendor = GatewayVendor::Substrate;
    let gateway_type = GatewayType::ProgrammableInternal(0);

    let _gateway_pointer = GatewayPointer {
        id: [0; 4],
        vendor: GatewayVendor::Substrate,
        gateway_type: GatewayType::ProgrammableInternal(0),
    };

    let gateway_genesis = GatewayGenesisConfig {
        modules_encoded: None,
        signed_extension: None,
        runtime_version: TEST_RUNTIME_VERSION,
        genesis_hash: Default::default(),
    };

    let first_header: CurrentHeader<Test, DefaultPolkadotLikeGateway> = test_header(0);

    let authorities = Some(vec![]);

    let mut ext = TestExternalities::new_empty();
    ext.execute_with(|| {
        assert_ok!(ExecDelivery::register_gateway(
            origin,
            url,
            gateway_id,
            gateway_abi,
            gateway_vendor,
            gateway_type,
            gateway_genesis,
            first_header.encode(),
            authorities
        ));
    });
}

#[test]
fn test_register_gateway_with_u64_substrate_header() {
    let origin = Origin::root(); // only sudo access to register new gateways for now
    let url = b"ws://localhost:9944".to_vec();
    let gateway_id = [0; 4];
    let gateway_abi: GatewayABIConfig = Default::default();

    let gateway_vendor = GatewayVendor::Substrate;
    let gateway_type = GatewayType::ProgrammableInternal(0);

    let _gateway_pointer = GatewayPointer {
        id: [0; 4],
        vendor: GatewayVendor::Substrate,
        gateway_type: GatewayType::ProgrammableInternal(0),
    };

    let gateway_genesis = GatewayGenesisConfig {
        modules_encoded: None,
        signed_extension: None,
        runtime_version: TEST_RUNTIME_VERSION,
        genesis_hash: Default::default(),
    };

    let first_header: CurrentHeader<Test, PolkadotLikeValU64Gateway> = test_header(0);

    let authorities = Some(vec![]);

    let mut ext = TestExternalities::new_empty();
    ext.execute_with(|| {
        assert_ok!(ExecDelivery::register_gateway(
            origin,
            url,
            gateway_id,
            gateway_abi,
            gateway_vendor,
            gateway_type,
            gateway_genesis,
            first_header.encode(),
            authorities
        ));
    });
}

#[test]
fn test_register_gateway_with_default_eth_like_header() {
    let origin = Origin::root(); // only sudo access to register new gateways for now
    let url = b"ws://localhost:9944".to_vec();
    let gateway_id = [0; 4];
    let gateway_abi: GatewayABIConfig = Default::default();

    let gateway_vendor = GatewayVendor::Substrate;
    let gateway_type = GatewayType::ProgrammableInternal(0);

    let _gateway_pointer = GatewayPointer {
        id: [0; 4],
        vendor: GatewayVendor::Substrate,
        gateway_type: GatewayType::ProgrammableInternal(0),
    };

    let gateway_genesis = GatewayGenesisConfig {
        modules_encoded: None,
        signed_extension: None,
        runtime_version: TEST_RUNTIME_VERSION,
        genesis_hash: Default::default(),
    };

    let first_header: CurrentHeader<Test, EthLikeKeccak256ValU32Gateway> = test_header(0);

    let authorities = Some(vec![]);

    let mut ext = TestExternalities::new_empty();
    ext.execute_with(|| {
        assert_ok!(ExecDelivery::register_gateway(
            origin,
            url,
            gateway_id,
            gateway_abi,
            gateway_vendor,
            gateway_type,
            gateway_genesis,
            first_header.encode(),
            authorities
        ));
    });
}

#[test]
fn test_register_gateway_with_u64_eth_like_header() {
    let origin = Origin::root(); // only sudo access to register new gateways for now
    let url = b"ws://localhost:9944".to_vec();
    let gateway_id = [0; 4];
    let gateway_abi: GatewayABIConfig = Default::default();

    let gateway_vendor = GatewayVendor::Substrate;
    let gateway_type = GatewayType::ProgrammableInternal(0);

    let _gateway_pointer = GatewayPointer {
        id: [0; 4],
        vendor: GatewayVendor::Substrate,
        gateway_type: GatewayType::ProgrammableInternal(0),
    };

    let gateway_genesis = GatewayGenesisConfig {
        modules_encoded: None,
        signed_extension: None,
        runtime_version: TEST_RUNTIME_VERSION,
        genesis_hash: Default::default(),
    };

    let first_header: CurrentHeader<Test, EthLikeKeccak256ValU64Gateway> = test_header(0);

    let authorities = Some(vec![]);

    let mut ext = TestExternalities::new_empty();
    ext.execute_with(|| {
        assert_ok!(ExecDelivery::register_gateway(
            origin,
            url,
            gateway_id,
            gateway_abi,
            gateway_vendor,
            gateway_type,
            gateway_genesis,
            first_header.encode(),
            authorities
        ));
=======
const CODE_CALL: &str = "code_call";

#[test]
fn dry_run_whole_xtx_unseen_contract_one_phase_and_one_step_success() {
    let mut ext = TestExternalities::new_empty();
    ext.execute_with(|| {
        let mut contracts = vec![];
        let mut action_descriptions = vec![];
        let mut unseen_contracts = vec![];
        let mut contract_ids = vec![];

        let input_data = vec![];
        let dest = AccountId::new([1 as u8; 32]);
        let value = 0;

        let compose = make_compose_out_of_raw_wat_code::<Test>(CODE_CALL, input_data, dest, value);

        let inter_schedule = InterExecSchedule {
            phases: vec![ExecPhase {
                steps: vec![ExecStep { compose: compose }],
            }],
        };

        let escrow_account: AccountId =
            hex_literal::hex!["8eaf04151687736326c9fea17e25fc5287613693c912909cb226aa4794f26a48"]
                .into();

        let requester: AccountId =
            hex_literal::hex!["d43593c715fdd31c61141abd04a99fd6822c8558854ccde39a5684e7a56da27d"]
                .into();

        let first_phase = inter_schedule
            .phases
            .get(0)
            .expect("At least one phase should be in inter schedule");

        let step = first_phase
            .steps
            .get(0)
            .expect("At least one step in a phase");

        insert_default_xdns_record();

        let unseen_contract =
            ExecComposer::dry_run_single_contract::<Test>(step.compose.clone()).unwrap();

        unseen_contracts.push(unseen_contract.clone());
        contracts.extend(unseen_contracts);

        action_descriptions.extend(unseen_contract.action_descriptions.clone());

        let mut protocol_part_of_contract = step.compose.code_txt.clone();
        protocol_part_of_contract.extend(step.compose.bytes.clone());

        let key = <Test as frame_system::Config>::Hashing::hash(
            Encode::encode(&mut protocol_part_of_contract).as_ref(),
        );

        contract_ids.push(key);

        let max_steps = contracts.len() as u32;

        let (current_block_no, block_zero) = (
            <frame_system::Pallet<Test>>::block_number(),
            <Test as frame_system::Config>::BlockNumber::zero(),
        );

        let expected_xtx = Xtx {
            estimated_worth: Default::default(),
            current_worth: Default::default(),
            requester: requester.clone(),
            escrow_account: escrow_account.clone(),
            payload: vec![],
            current_step: 0,
            steps_no: max_steps,
            current_phase: 0,
            current_round: 0,
            result_status: vec![],
            phases_blockstamps: (current_block_no, block_zero),
            schedule: Default::default(),
        };

        assert_eq!(
            ExecDelivery::dry_run_whole_xtx(inter_schedule, escrow_account, requester),
            Ok((expected_xtx, contracts, contract_ids, action_descriptions))
        );
>>>>>>> 9b8daca0
    });
}<|MERGE_RESOLUTION|>--- conflicted
+++ resolved
@@ -20,8 +20,7 @@
 use crate::{self as pallet_execution_delivery};
 use codec::Encode;
 
-use codec::Encode;
-use frame_support::{assert_err, assert_ok};
+use frame_support::assert_err;
 
 use crate::Xtx;
 use sp_io;
@@ -30,6 +29,8 @@
 use sp_runtime::traits::Zero;
 
 use crate::exec_composer::tests::{insert_default_xdns_record, make_compose_out_of_raw_wat_code};
+use crate::exec_composer::*;
+
 use sp_io::TestExternalities;
 use sp_keystore::testing::KeyStore;
 use sp_keystore::{KeystoreExt, SyncCryptoStore};
@@ -38,8 +39,6 @@
 
 use t3rn_primitives::{abi::GatewayABIConfig, transfers::BalanceOf, *};
 
-use crate::exec_composer::tests::insert_default_xdns_record;
-use crate::exec_composer::*;
 use crate::mock::*;
 
 use crate::mock::AccountId;
@@ -551,220 +550,6 @@
     });
 }
 
-<<<<<<< HEAD
-use crate::exec_composer::tests::{make_compose_out_of_raw_wat_code, CODE_CALL};
-
-#[test]
-fn test_submit_composable_exec_order() {
-    let dest = AccountId::new([1 as u8; 32]);
-    let value = BalanceOf::<Test>::from(0u32);
-    let input_data = vec![];
-    let io_schedule = b"component1;".to_vec();
-
-    let compose = make_compose_out_of_raw_wat_code::<Test>(CODE_CALL, input_data, dest, value);
-
-    let keystore = KeyStore::new();
-
-    // Insert Alice's keys
-    const SURI_ALICE: &str = "//Alice";
-    let key_pair_alice = sr25519::Pair::from_string(SURI_ALICE, None).expect("Generates key pair");
-    SyncCryptoStore::insert_unknown(
-        &keystore,
-        KEY_TYPE,
-        SURI_ALICE,
-        key_pair_alice.public().as_ref(),
-    )
-    .expect("Inserts unknown key");
-
-    let mut ext = TestExternalities::new_empty();
-    ext.register_extension(KeystoreExt(keystore.into()));
-    ext.execute_with(|| {
-        insert_default_xdns_record();
-        assert_ok!(ExecDelivery::submit_composable_exec_order(
-            Origin::signed(Default::default()),
-            io_schedule,
-            vec![compose],
-        ));
-    });
-}
-
-use bp_test_utils::test_header;
-
-use crate::{
-    CurrentHeader, DefaultPolkadotLikeGateway, EthLikeKeccak256ValU32Gateway,
-    EthLikeKeccak256ValU64Gateway, PolkadotLikeValU64Gateway,
-};
-
-#[test]
-fn test_register_gateway_with_default_polka_like_header() {
-    let origin = Origin::root(); // only sudo access to register new gateways for now
-    let url = b"ws://localhost:9944".to_vec();
-    let gateway_id = [0; 4];
-    let gateway_abi: GatewayABIConfig = Default::default();
-
-    let gateway_vendor = GatewayVendor::Substrate;
-    let gateway_type = GatewayType::ProgrammableInternal(0);
-
-    let _gateway_pointer = GatewayPointer {
-        id: [0; 4],
-        vendor: GatewayVendor::Substrate,
-        gateway_type: GatewayType::ProgrammableInternal(0),
-    };
-
-    let gateway_genesis = GatewayGenesisConfig {
-        modules_encoded: None,
-        signed_extension: None,
-        runtime_version: TEST_RUNTIME_VERSION,
-        genesis_hash: Default::default(),
-    };
-
-    let first_header: CurrentHeader<Test, DefaultPolkadotLikeGateway> = test_header(0);
-
-    let authorities = Some(vec![]);
-
-    let mut ext = TestExternalities::new_empty();
-    ext.execute_with(|| {
-        assert_ok!(ExecDelivery::register_gateway(
-            origin,
-            url,
-            gateway_id,
-            gateway_abi,
-            gateway_vendor,
-            gateway_type,
-            gateway_genesis,
-            first_header.encode(),
-            authorities
-        ));
-    });
-}
-
-#[test]
-fn test_register_gateway_with_u64_substrate_header() {
-    let origin = Origin::root(); // only sudo access to register new gateways for now
-    let url = b"ws://localhost:9944".to_vec();
-    let gateway_id = [0; 4];
-    let gateway_abi: GatewayABIConfig = Default::default();
-
-    let gateway_vendor = GatewayVendor::Substrate;
-    let gateway_type = GatewayType::ProgrammableInternal(0);
-
-    let _gateway_pointer = GatewayPointer {
-        id: [0; 4],
-        vendor: GatewayVendor::Substrate,
-        gateway_type: GatewayType::ProgrammableInternal(0),
-    };
-
-    let gateway_genesis = GatewayGenesisConfig {
-        modules_encoded: None,
-        signed_extension: None,
-        runtime_version: TEST_RUNTIME_VERSION,
-        genesis_hash: Default::default(),
-    };
-
-    let first_header: CurrentHeader<Test, PolkadotLikeValU64Gateway> = test_header(0);
-
-    let authorities = Some(vec![]);
-
-    let mut ext = TestExternalities::new_empty();
-    ext.execute_with(|| {
-        assert_ok!(ExecDelivery::register_gateway(
-            origin,
-            url,
-            gateway_id,
-            gateway_abi,
-            gateway_vendor,
-            gateway_type,
-            gateway_genesis,
-            first_header.encode(),
-            authorities
-        ));
-    });
-}
-
-#[test]
-fn test_register_gateway_with_default_eth_like_header() {
-    let origin = Origin::root(); // only sudo access to register new gateways for now
-    let url = b"ws://localhost:9944".to_vec();
-    let gateway_id = [0; 4];
-    let gateway_abi: GatewayABIConfig = Default::default();
-
-    let gateway_vendor = GatewayVendor::Substrate;
-    let gateway_type = GatewayType::ProgrammableInternal(0);
-
-    let _gateway_pointer = GatewayPointer {
-        id: [0; 4],
-        vendor: GatewayVendor::Substrate,
-        gateway_type: GatewayType::ProgrammableInternal(0),
-    };
-
-    let gateway_genesis = GatewayGenesisConfig {
-        modules_encoded: None,
-        signed_extension: None,
-        runtime_version: TEST_RUNTIME_VERSION,
-        genesis_hash: Default::default(),
-    };
-
-    let first_header: CurrentHeader<Test, EthLikeKeccak256ValU32Gateway> = test_header(0);
-
-    let authorities = Some(vec![]);
-
-    let mut ext = TestExternalities::new_empty();
-    ext.execute_with(|| {
-        assert_ok!(ExecDelivery::register_gateway(
-            origin,
-            url,
-            gateway_id,
-            gateway_abi,
-            gateway_vendor,
-            gateway_type,
-            gateway_genesis,
-            first_header.encode(),
-            authorities
-        ));
-    });
-}
-
-#[test]
-fn test_register_gateway_with_u64_eth_like_header() {
-    let origin = Origin::root(); // only sudo access to register new gateways for now
-    let url = b"ws://localhost:9944".to_vec();
-    let gateway_id = [0; 4];
-    let gateway_abi: GatewayABIConfig = Default::default();
-
-    let gateway_vendor = GatewayVendor::Substrate;
-    let gateway_type = GatewayType::ProgrammableInternal(0);
-
-    let _gateway_pointer = GatewayPointer {
-        id: [0; 4],
-        vendor: GatewayVendor::Substrate,
-        gateway_type: GatewayType::ProgrammableInternal(0),
-    };
-
-    let gateway_genesis = GatewayGenesisConfig {
-        modules_encoded: None,
-        signed_extension: None,
-        runtime_version: TEST_RUNTIME_VERSION,
-        genesis_hash: Default::default(),
-    };
-
-    let first_header: CurrentHeader<Test, EthLikeKeccak256ValU64Gateway> = test_header(0);
-
-    let authorities = Some(vec![]);
-
-    let mut ext = TestExternalities::new_empty();
-    ext.execute_with(|| {
-        assert_ok!(ExecDelivery::register_gateway(
-            origin,
-            url,
-            gateway_id,
-            gateway_abi,
-            gateway_vendor,
-            gateway_type,
-            gateway_genesis,
-            first_header.encode(),
-            authorities
-        ));
-=======
 const CODE_CALL: &str = "code_call";
 
 #[test]
@@ -851,6 +636,220 @@
             ExecDelivery::dry_run_whole_xtx(inter_schedule, escrow_account, requester),
             Ok((expected_xtx, contracts, contract_ids, action_descriptions))
         );
->>>>>>> 9b8daca0
+    });
+}
+
+use crate::exec_composer::tests::{make_compose_out_of_raw_wat_code, CODE_CALL};
+
+#[test]
+fn test_submit_composable_exec_order() {
+    let dest = AccountId::new([1 as u8; 32]);
+    let value = BalanceOf::<Test>::from(0u32);
+    let input_data = vec![];
+    let io_schedule = b"component1;".to_vec();
+
+    let compose = make_compose_out_of_raw_wat_code::<Test>(CODE_CALL, input_data, dest, value);
+
+    let keystore = KeyStore::new();
+
+    // Insert Alice's keys
+    const SURI_ALICE: &str = "//Alice";
+    let key_pair_alice = sr25519::Pair::from_string(SURI_ALICE, None).expect("Generates key pair");
+    SyncCryptoStore::insert_unknown(
+        &keystore,
+        KEY_TYPE,
+        SURI_ALICE,
+        key_pair_alice.public().as_ref(),
+    )
+    .expect("Inserts unknown key");
+
+    let mut ext = TestExternalities::new_empty();
+    ext.register_extension(KeystoreExt(keystore.into()));
+    ext.execute_with(|| {
+        insert_default_xdns_record();
+        assert_ok!(ExecDelivery::submit_composable_exec_order(
+            Origin::signed(Default::default()),
+            io_schedule,
+            vec![compose],
+        ));
+    });
+}
+
+use bp_test_utils::test_header;
+
+use crate::{
+    CurrentHeader, DefaultPolkadotLikeGateway, EthLikeKeccak256ValU32Gateway,
+    EthLikeKeccak256ValU64Gateway, PolkadotLikeValU64Gateway,
+};
+
+#[test]
+fn test_register_gateway_with_default_polka_like_header() {
+    let origin = Origin::root(); // only sudo access to register new gateways for now
+    let url = b"ws://localhost:9944".to_vec();
+    let gateway_id = [0; 4];
+    let gateway_abi: GatewayABIConfig = Default::default();
+
+    let gateway_vendor = GatewayVendor::Substrate;
+    let gateway_type = GatewayType::ProgrammableInternal(0);
+
+    let _gateway_pointer = GatewayPointer {
+        id: [0; 4],
+        vendor: GatewayVendor::Substrate,
+        gateway_type: GatewayType::ProgrammableInternal(0),
+    };
+
+    let gateway_genesis = GatewayGenesisConfig {
+        modules_encoded: None,
+        signed_extension: None,
+        runtime_version: TEST_RUNTIME_VERSION,
+        genesis_hash: Default::default(),
+    };
+
+    let first_header: CurrentHeader<Test, DefaultPolkadotLikeGateway> = test_header(0);
+
+    let authorities = Some(vec![]);
+
+    let mut ext = TestExternalities::new_empty();
+    ext.execute_with(|| {
+        assert_ok!(ExecDelivery::register_gateway(
+            origin,
+            url,
+            gateway_id,
+            gateway_abi,
+            gateway_vendor,
+            gateway_type,
+            gateway_genesis,
+            first_header.encode(),
+            authorities
+        ));
+    });
+}
+
+#[test]
+fn test_register_gateway_with_u64_substrate_header() {
+    let origin = Origin::root(); // only sudo access to register new gateways for now
+    let url = b"ws://localhost:9944".to_vec();
+    let gateway_id = [0; 4];
+    let gateway_abi: GatewayABIConfig = Default::default();
+
+    let gateway_vendor = GatewayVendor::Substrate;
+    let gateway_type = GatewayType::ProgrammableInternal(0);
+
+    let _gateway_pointer = GatewayPointer {
+        id: [0; 4],
+        vendor: GatewayVendor::Substrate,
+        gateway_type: GatewayType::ProgrammableInternal(0),
+    };
+
+    let gateway_genesis = GatewayGenesisConfig {
+        modules_encoded: None,
+        signed_extension: None,
+        runtime_version: TEST_RUNTIME_VERSION,
+        genesis_hash: Default::default(),
+    };
+
+    let first_header: CurrentHeader<Test, PolkadotLikeValU64Gateway> = test_header(0);
+
+    let authorities = Some(vec![]);
+
+    let mut ext = TestExternalities::new_empty();
+    ext.execute_with(|| {
+        assert_ok!(ExecDelivery::register_gateway(
+            origin,
+            url,
+            gateway_id,
+            gateway_abi,
+            gateway_vendor,
+            gateway_type,
+            gateway_genesis,
+            first_header.encode(),
+            authorities
+        ));
+    });
+}
+
+#[test]
+fn test_register_gateway_with_default_eth_like_header() {
+    let origin = Origin::root(); // only sudo access to register new gateways for now
+    let url = b"ws://localhost:9944".to_vec();
+    let gateway_id = [0; 4];
+    let gateway_abi: GatewayABIConfig = Default::default();
+
+    let gateway_vendor = GatewayVendor::Substrate;
+    let gateway_type = GatewayType::ProgrammableInternal(0);
+
+    let _gateway_pointer = GatewayPointer {
+        id: [0; 4],
+        vendor: GatewayVendor::Substrate,
+        gateway_type: GatewayType::ProgrammableInternal(0),
+    };
+
+    let gateway_genesis = GatewayGenesisConfig {
+        modules_encoded: None,
+        signed_extension: None,
+        runtime_version: TEST_RUNTIME_VERSION,
+        genesis_hash: Default::default(),
+    };
+
+    let first_header: CurrentHeader<Test, EthLikeKeccak256ValU32Gateway> = test_header(0);
+
+    let authorities = Some(vec![]);
+
+    let mut ext = TestExternalities::new_empty();
+    ext.execute_with(|| {
+        assert_ok!(ExecDelivery::register_gateway(
+            origin,
+            url,
+            gateway_id,
+            gateway_abi,
+            gateway_vendor,
+            gateway_type,
+            gateway_genesis,
+            first_header.encode(),
+            authorities
+        ));
+    });
+}
+
+#[test]
+fn test_register_gateway_with_u64_eth_like_header() {
+    let origin = Origin::root(); // only sudo access to register new gateways for now
+    let url = b"ws://localhost:9944".to_vec();
+    let gateway_id = [0; 4];
+    let gateway_abi: GatewayABIConfig = Default::default();
+
+    let gateway_vendor = GatewayVendor::Substrate;
+    let gateway_type = GatewayType::ProgrammableInternal(0);
+
+    let _gateway_pointer = GatewayPointer {
+        id: [0; 4],
+        vendor: GatewayVendor::Substrate,
+        gateway_type: GatewayType::ProgrammableInternal(0),
+    };
+
+    let gateway_genesis = GatewayGenesisConfig {
+        modules_encoded: None,
+        signed_extension: None,
+        runtime_version: TEST_RUNTIME_VERSION,
+        genesis_hash: Default::default(),
+    };
+
+    let first_header: CurrentHeader<Test, EthLikeKeccak256ValU64Gateway> = test_header(0);
+
+    let authorities = Some(vec![]);
+
+    let mut ext = TestExternalities::new_empty();
+    ext.execute_with(|| {
+        assert_ok!(ExecDelivery::register_gateway(
+            origin,
+            url,
+            gateway_id,
+            gateway_abi,
+            gateway_vendor,
+            gateway_type,
+            gateway_genesis,
+            first_header.encode(),
+            authorities
+        ));
     });
 }