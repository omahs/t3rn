--- conflicted
+++ resolved
@@ -20,15 +20,12 @@
 
 use codec::{Decode, Encode};
 use frame_support::traits::{Currency, Time};
-<<<<<<< HEAD
-=======
 use sp_io::hashing::blake2_256;
 
 use sp_runtime::generic::Era;
 use sp_runtime::MultiSignature;
 
 #[cfg(feature = "std")]
->>>>>>> 021ed531
 use serde::{Deserialize, Serialize};
 
 #[cfg(feature = "no_std")]
@@ -147,14 +144,10 @@
     pub compose: Compose<Account, Balance>,
 }
 
-<<<<<<< HEAD
-#[derive(Clone, Serialize, Deserialize, Eq, PartialEq, Encode, Decode, Debug)]
-=======
 pub type GenericAddress = sp_runtime::MultiAddress<sp_runtime::AccountId32, ()>;
 
 #[derive(Clone, Eq, PartialEq, Encode, Decode, Debug)]
 #[cfg_attr(feature = "std", derive(Serialize, Deserialize))]
->>>>>>> 021ed531
 pub struct InterExecSchedule<Account, Balance> {
     pub phases: Vec<ExecPhase<Account, Balance>>,
 }
@@ -162,206 +155,4 @@
 pub trait EscrowTrait: frame_system::Config + pallet_sudo::Config {
     type Currency: Currency<Self::AccountId>;
     type Time: Time;
-<<<<<<< HEAD
-=======
-}
-
-/// Message signing types
-///
-/// Simple generic extra mirroring the SignedExtra currently used in extrinsics. Does not implement
-/// the SignedExtension trait. It simply encodes to the same bytes as the real SignedExtra. The
-/// Order is (CheckVersion, CheckGenesis, Check::Era, CheckNonce, CheckWeight, transactionPayment::ChargeTransactionPayment).
-/// This can be locked up in the System module. Fields that are merely PhantomData are not encoded and are
-/// therefore omitted here.
-#[cfg_attr(feature = "std", derive(Debug, Serialize, Deserialize))]
-#[derive(Decode, Encode, Clone, Eq, PartialEq)]
-pub struct GenericExtra(Era, Compact<u32>, Compact<u128>);
-
-impl GenericExtra {
-    pub fn new(era: Era, nonce: u32) -> GenericExtra {
-        GenericExtra(era, Compact(nonce), Compact(0_u128))
-    }
-}
-
-impl Default for GenericExtra {
-    fn default() -> Self {
-        Self::new(Era::Immortal, 0)
-    }
-}
-
-/// AdditionalSigned fields of the respective SignedExtra fields.
-/// Order is the same as declared in the extra.
-pub type AdditionalSigned<Hash> = (u32, u32, Hash, Hash, (), (), ());
-
-#[derive(Encode, Clone)]
-pub struct SignedPayload<Call, Hash>((Call, GenericExtra, AdditionalSigned<Hash>));
-
-impl<Call, Hash> SignedPayload<Call, Hash>
-where
-    Call: Encode,
-{
-    pub fn from_raw(
-        call: Call,
-        extra: GenericExtra,
-        additional_signed: AdditionalSigned<Hash>,
-    ) -> Self {
-        Self((call, extra, additional_signed))
-    }
-
-    /// Get an encoded version of this payload.
-    ///
-    /// Payloads longer than 256 bytes are going to be `blake2_256`-hashed.
-    pub fn using_encoded<R, F: FnOnce(&[u8]) -> R>(&self, f: F) -> R {
-        // Added the .0.0 below to call the function on the call_bytes vector
-        self.0 .0.using_encoded(|payload| {
-            if payload.len() > 256 {
-                f(&blake2_256(payload)[..])
-            } else {
-                f(payload)
-            }
-        })
-    }
-}
-
-/// Mirrors the currently used Extrinsic format (V3) from substrate. Has less traits and methods though.
-/// The SingedExtra used does not need to implement SingedExtension here.
-#[derive(Clone, PartialEq)]
-pub struct UncheckedExtrinsicV4<Call> {
-    pub signature: Option<(GenericAddress, MultiSignature, GenericExtra)>,
-    pub function: Call,
-}
-
-impl<Call> UncheckedExtrinsicV4<Call>
-where
-    Call: Encode,
-{
-    pub fn new_signed(
-        function: Call,
-        signed: GenericAddress,
-        signature: MultiSignature,
-        extra: GenericExtra,
-    ) -> Self {
-        UncheckedExtrinsicV4 {
-            signature: Some((signed, signature, extra)),
-            function,
-        }
-    }
-
-    #[cfg(feature = "std")]
-    pub fn hex_encode(&self) -> String {
-        let mut hex_str = hex::encode(self.encode());
-        hex_str.insert_str(0, "0x");
-        hex_str
-    }
-}
-
-#[cfg(feature = "std")]
-impl<Call> fmt::Debug for UncheckedExtrinsicV4<Call>
-where
-    Call: fmt::Debug,
-{
-    fn fmt(&self, f: &mut fmt::Formatter) -> fmt::Result {
-        write!(
-            f,
-            "UncheckedExtrinsic({:?}, {:?})",
-            self.signature.as_ref().map(|x| (&x.0, &x.2)),
-            self.function
-        )
-    }
-}
-
-const V4: u8 = 4;
-
-impl<Call> Encode for UncheckedExtrinsicV4<Call>
-where
-    Call: Encode,
-{
-    fn encode(&self) -> Vec<u8> {
-        encode_with_vec_prefix::<Self, _>(|v| {
-            match self.signature.as_ref() {
-                Some(s) => {
-                    v.push(V4 | 0b1000_0000);
-                    s.encode_to(v);
-                }
-                None => {
-                    v.push(V4 & 0b0111_1111);
-                }
-            }
-            self.function.encode_to(v);
-        })
-    }
-}
-
-impl<Call> Decode for UncheckedExtrinsicV4<Call>
-where
-    Call: Decode + Encode,
-{
-    fn decode<I: Input>(input: &mut I) -> Result<Self, Error> {
-        // This is a little more complicated than usual since the binary format must be compatible
-        // with substrate's generic `Vec<u8>` type. Basically this just means accepting that there
-        // will be a prefix of vector length (we don't need
-        // to use this).
-        let _length_do_not_remove_me_see_above: Vec<()> = Decode::decode(input)?;
-
-        let version = input.read_byte()?;
-
-        let is_signed = version & 0b1000_0000 != 0;
-        let version = version & 0b0111_1111;
-        if version != V4 {
-            return Err("Invalid transaction version".into());
-        }
-
-        Ok(UncheckedExtrinsicV4 {
-            signature: if is_signed {
-                Some(Decode::decode(input)?)
-            } else {
-                None
-            },
-            function: Decode::decode(input)?,
-        })
-    }
-}
-
-/// Same function as in primitives::generic. Needed to be copied as it is private there.
-fn encode_with_vec_prefix<T: Encode, F: Fn(&mut Vec<u8>)>(encoder: F) -> Vec<u8> {
-    let size = sp_std::mem::size_of::<T>();
-    let reserve = match size {
-        0..=0b0011_1111 => 1,
-        0b0100_0000..=0b0011_1111_1111_1111 => 2,
-        _ => 4,
-    };
-    let mut v = Vec::with_capacity(reserve + size);
-    v.resize(reserve, 0);
-    encoder(&mut v);
-
-    // need to prefix with the total length to ensure it's binary compatible with
-    // Vec<u8>.
-    let mut length: Vec<()> = Vec::new();
-    length.resize(v.len() - reserve, ());
-    length.using_encoded(|s| {
-        v.splice(0..reserve, s.iter().cloned());
-    });
-
-    v
-}
-
-#[cfg(test)]
-mod tests {
-    use super::*;
-    use crate::{GenericAddress, GenericExtra};
-    use sp_runtime::MultiSignature;
-
-    #[test]
-    fn encode_decode_roundtrip_works() {
-        let xt = UncheckedExtrinsicV4::new_signed(
-            vec![1, 1, 1],
-            GenericAddress::default(),
-            MultiSignature::default(),
-            GenericExtra::default(),
-        );
-
-        let xt_enc = xt.encode();
-        assert_eq!(xt, Decode::decode(&mut xt_enc.as_slice()).unwrap())
-    }
->>>>>>> 021ed531
 }