--- conflicted
+++ resolved
@@ -18,15 +18,11 @@
 
 #![cfg_attr(not(feature = "std"), no_std)]
 
-<<<<<<< HEAD
-use sp_api::codec::Codec;
-=======
 use sp_runtime::{
     codec::Codec,
     traits::{MaybeDisplay, MaybeFromStr},
     DispatchError,
 };
->>>>>>> c182f16d
 use sp_std::vec::Vec;
 use t3rn_primitives::{ComposableExecResult, Compose, FetchContractsResult};
 
