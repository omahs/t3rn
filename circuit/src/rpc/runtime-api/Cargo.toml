--- conflicted
+++ resolved
@@ -11,17 +11,10 @@
 targets = ["x86_64-unknown-linux-gnu"]
 
 [dependencies]
-<<<<<<< HEAD
+codec = { package = "parity-scale-codec", version = "2.0.0", features = ["derive"], default-features = false }
 sp-api ={ git = "https://github.com/paritytech/substrate.git", branch = 'polkadot-v0.9.8', default-features = false }
-codec = { package = "parity-scale-codec", version = "2.0.0", features = ["derive"], default-features = false }
 sp-std = { git = "https://github.com/paritytech/substrate.git", branch = 'polkadot-v0.9.8', default-features = false }
 sp-runtime = { git = "https://github.com/paritytech/substrate.git", branch = 'polkadot-v0.9.8', default-features = false }
-=======
-codec = { package = "parity-scale-codec", version = "2", default-features = false, features = ["derive"] }
-sp-api ={ git = "https://github.com/paritytech/substrate.git", tag = 'monthly-2021-06', default-features = false }
-sp-std = { git = "https://github.com/paritytech/substrate.git", tag = 'monthly-2021-06', default-features = false }
-sp-runtime = { git = "https://github.com/paritytech/substrate.git", tag = 'monthly-2021-06', default-features = false }
->>>>>>> 3cad94e8
 t3rn-primitives = { version = "0.1.0", path = "../../primitives", default-features = false }
 
 [features]
