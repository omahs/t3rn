[package]
name = "circuit-runtime"
version = "0.4.0"
authors = ["Parity Technologies <admin@parity.io>"]
edition = "2018"
homepage = "https://substrate.dev"
repository = "https://github.com/paritytech/parity-bridges-common/"
license = "GPL-3.0-or-later WITH Classpath-exception-2.0"
resolver = "2"

[dependencies]
codec = { package = "parity-scale-codec", version = "2.0.0", default-features = false, features = ["derive"] }
<<<<<<< HEAD
hex-literal = {version = "0.3", optional = true}
=======
hex-literal = { version = "0.3", optional = true}
>>>>>>> fbafb37f
serde = { version = "1.0.124", optional = true, features = ["derive"] }

# Bridge dependencies

bp-messages = { path = "../../../vendor/bridges/primitives/messages", default-features = false }
bp-runtime = { path = "../../../vendor/bridges/primitives/runtime", default-features = false }
bp-gateway = { path = "../../../vendor/bridges/primitives/chain-gateway", default-features = false }
bp-circuit = { path = "../../../vendor/bridges/primitives/chain-circuit", default-features = false }
bp-polkadot-core = { path = "../../../vendor/bridges/primitives/polkadot-core", default-features = false }
bp-westend = { path = "../../../vendor/bridges/primitives/chain-westend", default-features = false }
bridge-runtime-common = { path = "../../../vendor/bridges/bin/runtime-common", default-features = false }
pallet-bridge-dispatch = { path = "../../../vendor/bridges/modules/dispatch", default-features = false }
pallet-bridge-grandpa = { path = "../../../vendor/bridges/modules/grandpa", default-features = false }
pallet-multi-finality-verifier = { path = "../../../vendor/bridges/modules/multi-finality-verifier", default-features = false }
pallet-bridge-messages = { path = "../../../vendor/bridges/modules/messages", default-features = false }
pallet-shift-session-manager = { path = "../../../vendor/bridges/modules/shift-session-manager", default-features = false }

# Circuit dependencies
pallet-contracts-registry = {  path = "../contracts-registry", default-features = false }
pallet-contracts-registry-rpc-runtime-api = {  path = "../contracts-registry/rpc/runtime-api", default-features = false }
pallet-circuit-execution-delivery = {  path = "../execution-delivery", default-features = false }
pallet-xdns = { path = "../xdns", default-features = false }
volatile-vm = { path = "../../../vm/volatile-vm", default-features = false }
t3rn-primitives = { version = "0.1.0", default-features = false, path = "../primitives" }
circuit-rpc-runtime-api = { path = "../rpc/runtime-api", default-features = false }

# Smart contracts VMs
pallet-evm = { path = "../../../vendor/frontier/frame/evm", default-features = false  }
pallet-ethereum = { path = "../../../vendor/frontier/frame/ethereum", default-features = false  }
pallet-evm-precompile-simple = { path = "../../../vendor/frontier/frame/evm/precompile/simple", default-features = false }
pallet-contracts = { default-features = false, git = "https://github.com/paritytech/substrate", branch = 'polkadot-v0.9.8' }

# Substrate Dependencies
frame-executive = { git = "https://github.com/paritytech/substrate", branch = 'polkadot-v0.9.8' , default-features = false }
frame-support = { git = "https://github.com/paritytech/substrate", branch = 'polkadot-v0.9.8' , default-features = false }
frame-system = { git = "https://github.com/paritytech/substrate", branch = 'polkadot-v0.9.8' , default-features = false }
frame-system-rpc-runtime-api = { git = "https://github.com/paritytech/substrate", branch = 'polkadot-v0.9.8' , default-features = false }
pallet-aura = { git = "https://github.com/paritytech/substrate", branch = 'polkadot-v0.9.8' , default-features = false }
pallet-balances = { git = "https://github.com/paritytech/substrate", branch = 'polkadot-v0.9.8' , default-features = false }
pallet-grandpa = { git = "https://github.com/paritytech/substrate", branch = 'polkadot-v0.9.8' , default-features = false }
pallet-randomness-collective-flip = { git = "https://github.com/paritytech/substrate", branch = 'polkadot-v0.9.8' , default-features = false }
pallet-session = { git = "https://github.com/paritytech/substrate", branch = 'polkadot-v0.9.8' , default-features = false }
pallet-sudo = { git = "https://github.com/paritytech/substrate", branch = 'polkadot-v0.9.8' , default-features = false }
pallet-timestamp = { git = "https://github.com/paritytech/substrate", branch = 'polkadot-v0.9.8' , default-features = false }
pallet-utility = { git = "https://github.com/paritytech/substrate", branch = 'polkadot-v0.9.8' , default-features = false }
pallet-transaction-payment = { git = "https://github.com/paritytech/substrate", branch = 'polkadot-v0.9.8' , default-features = false }
pallet-transaction-payment-rpc-runtime-api = { git = "https://github.com/paritytech/substrate", branch = 'polkadot-v0.9.8' , default-features = false }
sp-api = { git = "https://github.com/paritytech/substrate", branch = 'polkadot-v0.9.8' , default-features = false }
sp-block-builder = { git = "https://github.com/paritytech/substrate", branch = 'polkadot-v0.9.8' , default-features = false }
sp-consensus-aura = { git = "https://github.com/paritytech/substrate", branch = 'polkadot-v0.9.8' , default-features = false }
sp-core = { git = "https://github.com/paritytech/substrate", branch = 'polkadot-v0.9.8' , default-features = false }
sp-finality-grandpa = { git = "https://github.com/paritytech/substrate", branch = 'polkadot-v0.9.8' , default-features = false }
sp-inherents = { git = "https://github.com/paritytech/substrate", branch = 'polkadot-v0.9.8' , default-features = false }
sp-offchain = { git = "https://github.com/paritytech/substrate", branch = 'polkadot-v0.9.8' , default-features = false }
sp-runtime = { git = "https://github.com/paritytech/substrate", branch = 'polkadot-v0.9.8' , default-features = false }
sp-session = { git = "https://github.com/paritytech/substrate", branch = 'polkadot-v0.9.8' , default-features = false }
sp-std = { git = "https://github.com/paritytech/substrate", branch = 'polkadot-v0.9.8' , default-features = false }
sp-transaction-pool = { git = "https://github.com/paritytech/substrate", branch = 'polkadot-v0.9.8' , default-features = false }
sp-trie = { git = "https://github.com/paritytech/substrate", branch = 'polkadot-v0.9.8' , default-features = false }
sp-version = { git = "https://github.com/paritytech/substrate", branch = 'polkadot-v0.9.8' , default-features = false }

# Benchmarking
frame-benchmarking = {default-features = false, git = "https://github.com/paritytech/substrate.git", branch = 'polkadot-v0.9.8', optional = true}
frame-system-benchmarking = {default-features = false, git = "https://github.com/paritytech/substrate.git", branch = 'polkadot-v0.9.8', optional = true}

[build-dependencies]
substrate-wasm-builder = "3.0.0"

[features]
default = ["std"]
runtime-benchmarks = [
    'frame-benchmarking',
    'frame-support/runtime-benchmarks',
    'frame-system-benchmarking',
    'frame-system/runtime-benchmarks',
    'hex-literal',
    'pallet-balances/runtime-benchmarks',
    'pallet-circuit-execution-delivery/runtime-benchmarks',
    'pallet-timestamp/runtime-benchmarks',
    'sp-runtime/runtime-benchmarks',
]
std = [
	"bp-messages/std",
	"bp-runtime/std",
	"bp-westend/std",
	"bp-gateway/std",
	"bp-circuit/std",
	"bp-polkadot-core/std",
	"bridge-runtime-common/std",
	"codec/std",
	"frame-executive/std",
	"frame-support/std",
	"frame-system-rpc-runtime-api/std",
	"frame-system/std",
	"pallet-aura/std",
	"t3rn-primitives/std",
	"pallet-xdns/std",
	"volatile-vm/std",
	# native contracts VMs
	"pallet-contracts/std",
	"pallet-evm/std",
	"pallet-ethereum/std",
	"pallet-evm-precompile-simple/std",
	"pallet-contracts-registry/std",
	"pallet-circuit-execution-delivery/std",
	"pallet-balances/std",
	"pallet-bridge-dispatch/std",
	"pallet-bridge-grandpa/std",
	"pallet-multi-finality-verifier/std",
	"pallet-bridge-messages/std",
	"pallet-grandpa/std",
	"pallet-randomness-collective-flip/std",
	"pallet-session/std",
	"pallet-shift-session-manager/std",
	"pallet-sudo/std",
	"pallet-timestamp/std",
	"pallet-transaction-payment-rpc-runtime-api/std",
	"circuit-rpc-runtime-api/std",
	"pallet-transaction-payment/std",
	"serde",
	"sp-api/std",
	"sp-block-builder/std",
	"sp-consensus-aura/std",
	"sp-core/std",
	"sp-finality-grandpa/std",
	"sp-inherents/std",
	"sp-offchain/std",
	"sp-runtime/std",
	"sp-session/std",
	"sp-std/std",
	"sp-transaction-pool/std",
	"sp-trie/std",
	"sp-version/std",
	'pallet-utility/std'
]
# TODO: https://github.com/paritytech/parity-bridges-common/issues/390
<<<<<<< HEAD
# I've left the feature flag here to test our CI configuration
=======
# I've left the feature flag here to test our CI configuration
runtime-benchmarks = [
    'frame-benchmarking',
    'frame-support/runtime-benchmarks',
    'frame-system-benchmarking',
    'frame-system/runtime-benchmarks',
    'hex-literal',
    'pallet-balances/runtime-benchmarks',
    # 'pallet-circuit-execution-delivery/runtime-benchmarks',
    'pallet-timestamp/runtime-benchmarks',
    'sp-runtime/runtime-benchmarks',
	'pallet-contracts-registry/runtime-benchmarks',
]
>>>>>>> fbafb37f
<|MERGE_RESOLUTION|>--- conflicted
+++ resolved
@@ -10,11 +10,7 @@
 
 [dependencies]
 codec = { package = "parity-scale-codec", version = "2.0.0", default-features = false, features = ["derive"] }
-<<<<<<< HEAD
-hex-literal = {version = "0.3", optional = true}
-=======
 hex-literal = { version = "0.3", optional = true}
->>>>>>> fbafb37f
 serde = { version = "1.0.124", optional = true, features = ["derive"] }
 
 # Bridge dependencies
@@ -85,17 +81,6 @@
 
 [features]
 default = ["std"]
-runtime-benchmarks = [
-    'frame-benchmarking',
-    'frame-support/runtime-benchmarks',
-    'frame-system-benchmarking',
-    'frame-system/runtime-benchmarks',
-    'hex-literal',
-    'pallet-balances/runtime-benchmarks',
-    'pallet-circuit-execution-delivery/runtime-benchmarks',
-    'pallet-timestamp/runtime-benchmarks',
-    'sp-runtime/runtime-benchmarks',
-]
 std = [
 	"bp-messages/std",
 	"bp-runtime/std",
@@ -151,9 +136,6 @@
 	'pallet-utility/std'
 ]
 # TODO: https://github.com/paritytech/parity-bridges-common/issues/390
-<<<<<<< HEAD
-# I've left the feature flag here to test our CI configuration
-=======
 # I've left the feature flag here to test our CI configuration
 runtime-benchmarks = [
     'frame-benchmarking',
@@ -166,5 +148,4 @@
     'pallet-timestamp/runtime-benchmarks',
     'sp-runtime/runtime-benchmarks',
 	'pallet-contracts-registry/runtime-benchmarks',
-]
->>>>>>> fbafb37f
+]