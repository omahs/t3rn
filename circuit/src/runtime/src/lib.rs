// Copyright 2019-2021 Parity Technologies (UK) Ltd.
// This file is part of Parity Bridges Common.

// Parity Bridges Common is free software: you can redistribute it and/or modify
// it under the terms of the GNU General Public License as published by
// the Free Software Foundation, either version 3 of the License, or
// (at your option) any later version.

// Parity Bridges Common is distributed in the hope that it will be useful,
// but WITHOUT ANY WARRANTY; without even the implied warranty of
// MERCHANTABILITY or FITNESS FOR A PARTICULAR PURPOSE.  See the
// GNU General Public License for more details.

// You should have received a copy of the GNU General Public License
// along with Parity Bridges Common.  If not, see <http://www.gnu.org/licenses/>.

//! The Circuit runtime. This can be compiled with `#[no_std]`, ready for Wasm.

#![cfg_attr(not(feature = "std"), no_std)]
// `construct_runtime!` does a lot of recursion and requires us to increase the limit to 256.
#![recursion_limit = "256"]
// Runtime-generated enums
#![allow(clippy::large_enum_variant)]
// Runtime-generated DecodeLimit::decode_all_With_depth_limit
#![allow(clippy::unnecessary_mut_passed)]
// From construct_runtime macro
#![allow(clippy::from_over_into)]

// Make the WASM binary available.
#[cfg(feature = "std")]
include!(concat!(env!("OUT_DIR"), "/wasm_binary.rs"));

pub mod gateway_messages;

use crate::gateway_messages::{ToGatewayMessagePayload, WithGatewayMessageBridge};

use bridge_runtime_common::messages::{
    source::estimate_message_dispatch_and_delivery_fee, MessageBridge,
};
use codec::Decode;
use pallet_grandpa::{
    fg_primitives, AuthorityId as GrandpaId, AuthorityList as GrandpaAuthorityList,
};
use pallet_transaction_payment::{FeeDetails, RuntimeDispatchInfo};
use sp_api::impl_runtime_apis;
use sp_consensus_aura::sr25519::AuthorityId as AuraId;
use sp_core::{crypto::KeyTypeId, OpaqueMetadata, H160, H256, U256};
use sp_runtime::traits::{
    AccountIdLookup, BlakeTwo256, Block as BlockT, Keccak256, NumberFor, OpaqueKeys,
};
use sp_runtime::{
    create_runtime_str, generic, impl_opaque_keys,
    traits::Convert,
    transaction_validity::{TransactionSource, TransactionValidity},
    ApplyExtrinsicResult, DispatchResult, MultiSignature, MultiSigner,
};
use sp_std::prelude::*;
#[cfg(feature = "std")]
use sp_version::NativeVersion;
use sp_version::RuntimeVersion;

use t3rn_primitives::{transfers::BalanceOf, ComposableExecResult, Compose};

use volatile_vm::DispatchRuntimeCall;

// A few exports that help ease life for downstream crates.
pub use frame_support::{
    construct_runtime, parameter_types,
    traits::{Currency, ExistenceRequirement, Imbalance, KeyOwnerProofSystem},
    weights::{
        constants::RocksDbWeight, constants::WEIGHT_PER_SECOND, DispatchClass, IdentityFee,
        RuntimeDbWeight, Weight,
    },
    StorageValue,
};

pub use frame_system::Call as SystemCall;
pub use pallet_balances::Call as BalancesCall;
pub use pallet_bridge_grandpa::Call as BridgeGrandpaGatewayCall;
pub use pallet_bridge_messages::Call as MessagesCall;
pub use pallet_multi_finality_verifier::Call as BridgePolkadotLikeMultiFinalityVerifierCall;
pub use pallet_sudo::Call as SudoCall;
pub use pallet_timestamp::Call as TimestampCall;

#[cfg(any(feature = "std", test))]
pub use sp_runtime::BuildStorage;
pub use sp_runtime::{Perbill, Permill};

/// An index to a block.
pub type BlockNumber = bp_circuit::BlockNumber;

/// Alias to 512-bit hash when used in the context of a transaction signature on the chain.
pub type Signature = bp_circuit::Signature;

/// Some way of identifying an account on the chain. We intentionally make it equivalent
/// to the public key of our transaction signing scheme.
pub type AccountId = bp_circuit::AccountId;

/// The type for looking up accounts. We don't expect more than 4 billion of them, but you
/// never know...
pub type AccountIndex = u32;

/// Balance of an account.
pub type Balance = bp_circuit::Balance;

/// Index of a transaction in the chain.
pub type Index = u32;

/// A hash of some data used by the chain.
pub type Hash = bp_circuit::Hash;

/// Hashing algorithm used by the chain.
pub type Hashing = bp_circuit::Hasher;

/// Digest item type.
pub type DigestItem = generic::DigestItem<Hash>;

/// Opaque types. These are used by the CLI to instantiate machinery that don't need to know
/// the specifics of the runtime. They can then be made to be agnostic over specific formats
/// of data like extrinsics, allowing for them to continue syncing the network through upgrades
/// to even the core data structures.
pub mod opaque {
    use super::*;

    pub use sp_runtime::OpaqueExtrinsic as UncheckedExtrinsic;

    /// Opaque block header type.
    pub type Header = generic::Header<BlockNumber, Hashing>;
    /// Opaque block type.
    pub type Block = generic::Block<Header, UncheckedExtrinsic>;
    /// Opaque block identifier type.
    pub type BlockId = generic::BlockId<Block>;
}

impl_opaque_keys! {
    pub struct SessionKeys {
        pub aura: Aura,
        pub grandpa: Grandpa,
    }
}

/// This runtime version.
pub const VERSION: RuntimeVersion = RuntimeVersion {
    spec_name: create_runtime_str!("Circuit-runtime"),
    impl_name: create_runtime_str!("Circuit-runtime"),
    authoring_version: 1,
    spec_version: 1,
    impl_version: 1,
    apis: RUNTIME_API_VERSIONS,
    transaction_version: 1,
};

/// The version information used to identify this runtime when compiled natively.
#[cfg(feature = "std")]
pub fn native_version() -> NativeVersion {
    NativeVersion {
        runtime_version: VERSION,
        can_author_with: Default::default(),
    }
}

parameter_types! {
    pub const BlockHashCount: BlockNumber = 250;
    pub const Version: RuntimeVersion = VERSION;
    pub const SS58Prefix: u8 = 60;
}

impl frame_system::Config for Runtime {
    /// The basic call filter to use in dispatchable.
    type BaseCallFilter = ();
    /// Block and extrinsics weights: base values and limits.
    type BlockWeights = bp_circuit::BlockWeights;
    /// The maximum length of a block (in bytes).
    type BlockLength = bp_circuit::BlockLength;
    /// The ubiquitous origin type.
    type Origin = Origin;
    /// The aggregated dispatch type that is available for extrinsics.
    type Call = Call;
    /// The index type for storing how many extrinsics an account has signed.
    type Index = Index;
    /// The index type for blocks.
    type BlockNumber = BlockNumber;
    /// The type for hashing blocks and tries.
    type Hash = Hash;
    /// The hashing algorithm used.
    type Hashing = Hashing;
    /// The identifier used to distinguish between accounts.
    type AccountId = AccountId;
    /// The lookup mechanism to get account ID from whatever is passed in dispatchers.
    type Lookup = AccountIdLookup<AccountId, ()>;
    /// The header type.
    type Header = generic::Header<BlockNumber, Hashing>;
    /// The ubiquitous event type.
    type Event = Event;
    /// Maximum number of block number to block hash mappings to keep (oldest pruned first).
    type BlockHashCount = BlockHashCount;
    /// The weight of database operations that the runtime can invoke.
    type DbWeight = RocksDbWeight;
    /// Version of the runtime.
    type Version = Version;
    /// Provides information about the pallet setup in the runtime.
    type PalletInfo = PalletInfo;
    /// The data to be stored in an account.
    type AccountData = pallet_balances::AccountData<Balance>;
    /// What to do if a new account is created.
    type OnNewAccount = ();
    /// What to do if an account is fully reaped from the system.
    type OnKilledAccount = ();
    // TODO: update me (https://github.com/paritytech/parity-bridges-common/issues/78)
    /// Weight information for the extrinsics of this pallet.
    type SystemWeightInfo = ();
    /// The designated SS58 prefix of this chain.
    type SS58Prefix = SS58Prefix;
    /// The set code logic, just the default since we're not a parachain.
    type OnSetCode = ();
}

impl pallet_aura::Config for Runtime {
    type AuthorityId = AuraId;
}

impl pallet_bridge_dispatch::Config for Runtime {
    type Event = Event;
    type MessageId = (bp_messages::LaneId, bp_messages::MessageNonce);
    type Call = Call;
    type CallFilter = ();
    type EncodedCall = crate::gateway_messages::FromGatewayEncodedCall;
    type SourceChainAccountId = bp_gateway::AccountId;
    type TargetChainAccountPublic = MultiSigner;
    type TargetChainSignature = MultiSignature;
    type AccountIdConverter = bp_circuit::AccountIdConverter;
}

impl pallet_grandpa::Config for Runtime {
    type Event = Event;
    type Call = Call;
    type KeyOwnerProofSystem = ();
    type KeyOwnerProof =
        <Self::KeyOwnerProofSystem as KeyOwnerProofSystem<(KeyTypeId, GrandpaId)>>::Proof;
    type KeyOwnerIdentification = <Self::KeyOwnerProofSystem as KeyOwnerProofSystem<(
        KeyTypeId,
        GrandpaId,
    )>>::IdentificationTuple;
    type HandleEquivocation = ();
    // TODO: update me (https://github.com/paritytech/parity-bridges-common/issues/78)
    type WeightInfo = ();
}

parameter_types! {
    pub const MinimumPeriod: u64 = bp_circuit::SLOT_DURATION / 2;
}

impl pallet_timestamp::Config for Runtime {
    /// A timestamp: milliseconds since the unix epoch.
    type Moment = u64;
    type OnTimestampSet = Aura;
    type MinimumPeriod = MinimumPeriod;
    // TODO: update me (https://github.com/paritytech/parity-bridges-common/issues/78)
    type WeightInfo = ();
}

parameter_types! {
    pub const ExistentialDeposit: bp_circuit::Balance = 500;
    // For weight estimation, we assume that the most locks on an individual account will be 50.
    // This number may need to be adjusted in the future if this assumption no longer holds true.
    pub const MaxLocks: u32 = 50;
    pub const MaxReserves: u32 = 50;
}

impl pallet_balances::Config for Runtime {
    /// The type for recording an account's balance.
    type Balance = Balance;
    /// The ubiquitous event type.
    type Event = Event;
    type DustRemoval = ();
    type ExistentialDeposit = ExistentialDeposit;
    type AccountStore = System;
    // TODO: update me (https://github.com/paritytech/parity-bridges-common/issues/78)
    type WeightInfo = ();
    type MaxLocks = MaxLocks;
    type MaxReserves = MaxReserves;
    type ReserveIdentifier = [u8; 8];
}

parameter_types! {
    pub const TransactionBaseFee: Balance = 0;
    pub const TransactionByteFee: Balance = 1;
}

impl pallet_transaction_payment::Config for Runtime {
    type OnChargeTransaction = pallet_transaction_payment::CurrencyAdapter<Balances, ()>;
    type TransactionByteFee = TransactionByteFee;
    type WeightToFee = IdentityFee<Balance>;
    type FeeMultiplierUpdate = ();
}

impl pallet_randomness_collective_flip::Config for Runtime {}

impl pallet_sudo::Config for Runtime {
    type Event = Event;
    type Call = Call;
}

parameter_types! {
    /// Authorities are changing every 5 minutes.
    pub const Period: BlockNumber = bp_circuit::SESSION_LENGTH;
    pub const Offset: BlockNumber = 0;
}

// pub type PolkadotLikeGrandpaInstance = pallet_bridge_grandpa::Instance1;
// impl pallet_multi_finality_verifier::Config<PolkadotLikeGrandpaInstance> for Runtime {
//     type BridgedChain = bp_polkadot_core::PolkadotLike;
//     type MaxRequests = MaxRequests;
//     type WeightInfo = pallet_multi_finality_verifier::weights::GatewayWeight<Runtime>;
//     type HeadersToKeep = HeadersToKeep;
// }

impl pallet_session::Config for Runtime {
    type Event = Event;
    type ValidatorId = <Self as frame_system::Config>::AccountId;
    type ValidatorIdOf = ();
    type ShouldEndSession = pallet_session::PeriodicSessions<Period, Offset>;
    type NextSessionRotation = pallet_session::PeriodicSessions<Period, Offset>;
    type SessionManager = pallet_shift_session_manager::Pallet<Runtime>;
    type SessionHandler = <SessionKeys as OpaqueKeys>::KeyTypeIdProviders;
    type Keys = SessionKeys;
    type DisabledValidatorsThreshold = ();
    // TODO: update me (https://github.com/paritytech/parity-bridges-common/issues/78)
    type WeightInfo = ();
}

parameter_types! {
    // This is a pretty unscientific cap.
    //
    // Note that once this is hit the pallet will essentially throttle incoming requests down to one
    // call per block.
    pub const MaxRequests: u32 = 50;

    // Number of headers to keep.
    //
    // Assuming the worst case of every header being finalized, we will keep headers for at least a
    // week.
    pub const HeadersToKeep: u32 = 7 * bp_circuit::DAYS as u32;
}

pub type GatewayGrandpaInstance = ();
impl pallet_bridge_grandpa::Config for Runtime {
    type BridgedChain = bp_gateway::Gateway;
    type MaxRequests = MaxRequests;
    type HeadersToKeep = HeadersToKeep;

    // TODO [#391]: Use weights generated for the Circuit runtime instead of Gateway ones.
    type WeightInfo = ();
}

// start of contracts VMs
parameter_types! {
    pub const SignedClaimHandicap: u64 = 2;
    pub const TombstoneDeposit: u128 = 16;
    pub const DepositPerContract: u128 = 8 * DepositPerStorageByte::get();
    pub const DepositPerStorageByte: u128 = 10_000;
    pub const DepositPerStorageItem: u128 = 10_000;
    pub RentFraction: Perbill = Perbill::from_rational(4u32, 10_000u32);
    pub const SurchargeReward: u128 = 500_000;
    pub const MaxValueSize: u32 = 16_384;
    pub const DeletionQueueDepth: u32 = 1024;
    pub const DeletionWeightLimit: Weight = 500_000_000_000;
    pub const MaxCodeSize: u32 = 2 * 1024;
    pub MySchedule: pallet_contracts::Schedule<Runtime> = <pallet_contracts::Schedule<Runtime>>::default();
}

impl Convert<Weight, BalanceOf<Self>> for Runtime {
    fn convert(w: Weight) -> BalanceOf<Self> {
        w.into()
    }
}

impl pallet_contracts::Config for Runtime {
    type Time = Timestamp;
    type Randomness = Randomness;
    type Currency = Balances;
    type Event = Event;
    type RentPayment = ();
    type SignedClaimHandicap = SignedClaimHandicap;
    type TombstoneDeposit = TombstoneDeposit;
    type DepositPerContract = DepositPerContract;
    type DepositPerStorageByte = DepositPerStorageByte;
    type DepositPerStorageItem = DepositPerStorageItem;
    type RentFraction = RentFraction;
    type SurchargeReward = SurchargeReward;
    type CallStack = [pallet_contracts::Frame<Self>; 31];
    type WeightPrice = Self;
    type WeightInfo = ();
    type ChainExtension = ();
    type DeletionQueueDepth = DeletionQueueDepth;
    type DeletionWeightLimit = DeletionWeightLimit;
    type Schedule = MySchedule;
}

// EVM

parameter_types! {
    pub const ChainId: u64 = 33;
    pub const BlockGasLimit: U256 = U256::MAX;
}

pub struct FixedGasPrice;
impl pallet_evm::FeeCalculator for FixedGasPrice {
    fn min_gas_price() -> U256 {
        1.into()
    }
}
pub struct HashedAddressMapping;

impl pallet_evm::AddressMapping<AccountId> for HashedAddressMapping {
    fn into_account_id(address: H160) -> AccountId {
        let mut data = [0u8; 32];
        data[0..20].copy_from_slice(&address[..]);
        AccountId::from(Into::<[u8; 32]>::into(data))
    }
}

impl t3rn_primitives::EscrowTrait for Runtime {
    type Currency = Balances;
    type Time = Timestamp;
}

impl pallet_evm::Config for Runtime {
    type FeeCalculator = FixedGasPrice;
    type GasWeightMapping = ();
    type CallOrigin = pallet_evm::EnsureAddressTruncated;
    type WithdrawOrigin = pallet_evm::EnsureAddressTruncated;
    type AddressMapping = HashedAddressMapping;
    type Currency = Balances;
    type Event = Event;
    type Runner = pallet_evm::runner::stack::Runner<Self>;
    type Precompiles = (
        pallet_evm_precompile_simple::ECRecover,
        pallet_evm_precompile_simple::Sha256,
        pallet_evm_precompile_simple::Ripemd160,
        pallet_evm_precompile_simple::Identity,
    );
    type ChainId = ChainId;
    type BlockGasLimit = BlockGasLimit;
    type OnChargeTransaction = ();
    type BlockHashMapping = pallet_ethereum::EthereumBlockHashMapping;
}

impl pallet_shift_session_manager::Config for Runtime {}

parameter_types! {
    pub const MaxMessagesToPruneAtOnce: bp_messages::MessageNonce = 8;
    pub const MaxUnrewardedRelayerEntriesAtInboundLane: bp_messages::MessageNonce =
        bp_circuit::MAX_UNREWARDED_RELAYER_ENTRIES_AT_INBOUND_LANE;
    pub const MaxUnconfirmedMessagesAtInboundLane: bp_messages::MessageNonce =
        bp_circuit::MAX_UNCONFIRMED_MESSAGES_AT_INBOUND_LANE;
    // `IdentityFee` is used by Circuit => we may use weight directly
    pub const GetDeliveryConfirmationTransactionFee: Balance =
        bp_circuit::MAX_SINGLE_MESSAGE_DELIVERY_CONFIRMATION_TX_WEIGHT as _;
    pub const RootAccountForPayments: Option<AccountId> = None;
}

/// Instance of the messages pallet used to relay messages to/from Gateway chain.
pub type WithGatewayMessagesInstance = pallet_bridge_messages::DefaultInstance;

impl pallet_bridge_messages::Config<WithGatewayMessagesInstance> for Runtime {
    type Event = Event;
    // TODO: https://github.com/paritytech/parity-bridges-common/issues/390
    type WeightInfo = ();
    type Parameter = gateway_messages::CircuitToGatewayMessagesParameter;
    type MaxMessagesToPruneAtOnce = MaxMessagesToPruneAtOnce;
    type MaxUnrewardedRelayerEntriesAtInboundLane = MaxUnrewardedRelayerEntriesAtInboundLane;
    type MaxUnconfirmedMessagesAtInboundLane = MaxUnconfirmedMessagesAtInboundLane;

    type OutboundPayload = crate::gateway_messages::ToGatewayMessagePayload;
    type OutboundMessageFee = Balance;

    type InboundPayload = crate::gateway_messages::FromGatewayMessagePayload;
    type InboundMessageFee = bp_gateway::Balance;
    type InboundRelayer = bp_gateway::AccountId;

    type AccountIdConverter = bp_circuit::AccountIdConverter;

    type TargetHeaderChain = crate::gateway_messages::Gateway;
    type LaneMessageVerifier = crate::gateway_messages::ToGatewayMessageVerifier;
    type MessageDeliveryAndDispatchPayment =
        pallet_bridge_messages::instant_payments::InstantCurrencyPayments<
            Runtime,
            pallet_balances::Pallet<Runtime>,
            GetDeliveryConfirmationTransactionFee,
            RootAccountForPayments,
        >;

    type SourceHeaderChain = crate::gateway_messages::Gateway;
    type MessageDispatch = crate::gateway_messages::FromGatewayMessageDispatch;
}

impl pallet_xdns::Config for Runtime {
    type Event = Event;
    type WeightInfo = ();
}

impl pallet_contracts_registry::Config for Runtime {
    type Event = Event;
    type WeightInfo = pallet_contracts_registry::weights::SubstrateWeight<Runtime>;
}

pub struct ExampleDispatchRuntimeCall;

impl DispatchRuntimeCall<Runtime> for ExampleDispatchRuntimeCall {
    fn dispatch_runtime_call(
        _module_name: &str,
        _fn_name: &str,
        _input: &[u8],
        _escrow_account: &<Runtime as frame_system::Config>::AccountId,
        _requested: &<Runtime as frame_system::Config>::AccountId,
        _callee: &<Runtime as frame_system::Config>::AccountId,
        _value: BalanceOf<Runtime>,
        _gas_meter: &mut volatile_vm::gas::GasMeter<Runtime>,
    ) -> DispatchResult {
        // match (module_name, fn_name) {
        //     ("Weights", "complex_calculations") => {
        //         let (_decoded_x, _decoded_y): (u32, u32) = match Decode::decode(&mut _input.clone())
        //         {
        //             Ok(dec) => dec,
        //             Err(_) => {
        //                 return Err(DispatchError::Other(
        //                     "Can't decode input for Weights::store_value. Expected u32.",
        //                 ));
        //             }
        //         };

        //         Ok(())
        //     }
        //     (_, _) => Err(DispatchError::Other(
        //         "Call to unrecognized runtime function",
        //     )),
        // }

        Ok(())
    }
}

parameter_types! {
    pub const UncleGenerations: u64 = 0;
    pub MyScheduleVVM: volatile_vm::Schedule<Runtime> = <volatile_vm::Schedule<Runtime>>::default();
}

parameter_types! {}

impl volatile_vm::VolatileVM for Runtime {
    type Randomness = Randomness;
    type Event = Event;
    type Call = Call;
    type DispatchRuntimeCall = ExampleDispatchRuntimeCall;
    type SignedClaimHandicap = SignedClaimHandicap;
    type TombstoneDeposit = TombstoneDeposit;
    type DepositPerContract = DepositPerContract;
    type DepositPerStorageByte = DepositPerStorageByte;
    type DepositPerStorageItem = DepositPerStorageItem;
    type RentFraction = RentFraction;
    type SurchargeReward = SurchargeReward;
    type CallStack = [volatile_vm::exec::Frame<Self>; 31];
    type ContractsLazyLoaded = [volatile_vm::wasm::PrefabWasmModule<Self>; 31];
    type WeightPrice = Self;
    type WeightInfo = ();
    type ChainExtension = ();
    type DeletionQueueDepth = DeletionQueueDepth;
    type DeletionWeightLimit = DeletionWeightLimit;
    type Schedule = MyScheduleVVM;
}

pub struct AccountId32Converter;
impl Convert<AccountId, [u8; 32]> for AccountId32Converter {
    fn convert(account_id: AccountId) -> [u8; 32] {
        account_id.into()
    }
}

pub struct CircuitToGateway;
impl Convert<Balance, u128> for CircuitToGateway {
    fn convert(val: Balance) -> u128 {
        val.into()
    }
}

impl pallet_circuit_execution_delivery::Config for Runtime {
    type Event = Event;
    type Call = Call;
    type AccountId32Converter = AccountId32Converter;
    type ToStandardizedGatewayBalance = CircuitToGateway;
}

type Blake2ValU64BridgeInstance = ();
type Blake2ValU32BridgeInstance = pallet_multi_finality_verifier::Instance1;
type Keccak256ValU64BridgeInstance = pallet_multi_finality_verifier::Instance2;
type Keccak256ValU32BridgeInstance = pallet_multi_finality_verifier::Instance3;

#[derive(Debug)]
pub struct Blake2ValU64Chain;
impl bp_runtime::Chain for Blake2ValU64Chain {
    type BlockNumber = <Runtime as frame_system::Config>::BlockNumber;
    type Hash = <Runtime as frame_system::Config>::Hash;
    type Hasher = <Runtime as frame_system::Config>::Hashing;
    type Header = <Runtime as frame_system::Config>::Header;
}

#[derive(Debug)]
pub struct Blake2ValU32Chain;
impl bp_runtime::Chain for Blake2ValU32Chain {
    type BlockNumber = u32;
    type Hash = H256;
    type Hasher = BlakeTwo256;
    type Header = sp_runtime::generic::Header<u32, BlakeTwo256>;
}

#[derive(Debug)]
pub struct Keccak256ValU64Chain;
impl bp_runtime::Chain for Keccak256ValU64Chain {
    type BlockNumber = u64;
    type Hash = H256;
    type Hasher = Keccak256;
    type Header = sp_runtime::generic::Header<u64, Keccak256>;
}

#[derive(Debug)]
pub struct Keccak256ValU32Chain;
impl bp_runtime::Chain for Keccak256ValU32Chain {
    type BlockNumber = u32;
    type Hash = H256;
    type Hasher = Keccak256;
    type Header = sp_runtime::generic::Header<u32, Keccak256>;
}

impl pallet_multi_finality_verifier::Config<Blake2ValU64BridgeInstance> for Runtime {
    type BridgedChain = Blake2ValU64Chain;
    type MaxRequests = MaxRequests;
    type HeadersToKeep = HeadersToKeep;
    type WeightInfo = ();
}

impl pallet_multi_finality_verifier::Config<Blake2ValU32BridgeInstance> for Runtime {
    type BridgedChain = Blake2ValU32Chain;
    type MaxRequests = MaxRequests;
    type HeadersToKeep = HeadersToKeep;
    type WeightInfo = ();
}

impl pallet_multi_finality_verifier::Config<Keccak256ValU64BridgeInstance> for Runtime {
    type BridgedChain = Keccak256ValU64Chain;
    type MaxRequests = MaxRequests;
    type HeadersToKeep = HeadersToKeep;
    type WeightInfo = ();
}

impl pallet_multi_finality_verifier::Config<Keccak256ValU32BridgeInstance> for Runtime {
    type BridgedChain = Keccak256ValU32Chain;
    type MaxRequests = MaxRequests;
    type HeadersToKeep = HeadersToKeep;
    type WeightInfo = ();
}

impl pallet_utility::Config for Runtime {
    type Event = Event;
    type Call = Call;
    type WeightInfo = pallet_utility::weights::SubstrateWeight<Runtime>;
}

construct_runtime!(
    pub enum Runtime where
        Block = Block,
        NodeBlock = opaque::Block,
        UncheckedExtrinsic = UncheckedExtrinsic,
    {
        BridgeGatewayMessages: pallet_bridge_messages::{Pallet, Call, Storage, Event<T>},
        BridgeDispatch: pallet_bridge_dispatch::{Pallet, Event<T>},
        BridgeGatewayGrandpa: pallet_bridge_grandpa::{Pallet, Call, Storage},
        BridgePolkadotLikeMultiFinalityVerifier: pallet_multi_finality_verifier::<Instance1>::{Pallet, Call, Storage},
        System: frame_system::{Pallet, Call, Config, Storage, Event<T>},
        Timestamp: pallet_timestamp::{Pallet, Call, Storage, Inherent},
        Aura: pallet_aura::{Pallet, Config<T>},
        Grandpa: pallet_grandpa::{Pallet, Call, Storage, Config, Event},
        Balances: pallet_balances::{Pallet, Call, Storage, Config<T>, Event<T>},
        TransactionPayment: pallet_transaction_payment::{Pallet, Storage},
        Sudo: pallet_sudo::{Pallet, Call, Config<T>, Storage, Event<T>},
        Session: pallet_session::{Pallet, Call, Storage, Event, Config<T>},
        ShiftSessionManager: pallet_shift_session_manager::{Pallet},

        Randomness: pallet_randomness_collective_flip::{Pallet, Storage},
        Contracts: pallet_contracts::{Pallet, Call, Storage, Event<T>},
        EVM: pallet_evm::{Pallet, Config, Storage, Event<T>},
        XDNS: pallet_xdns::{Pallet, Call, Config<T>, Storage, Event<T>},
        ContractsRegistry: pallet_contracts_registry::{Pallet, Call, Config<T>, Storage, Event<T>},
        VolatileVM: volatile_vm::{Pallet, Call, Event<T>, Storage},
        MultiFinalityVerifier: pallet_multi_finality_verifier::{Pallet, Call, Config<T>},
        ExecDelivery: pallet_circuit_execution_delivery::{Pallet, Call, Storage, Event<T>},
        Utility: pallet_utility::{Pallet, Call, Event},
    }
);

/// The address format for describing accounts.
pub type Address = sp_runtime::MultiAddress<AccountId, ()>;
/// Block header type as expected by this runtime.
pub type Header = generic::Header<BlockNumber, Hashing>;
/// Block type as expected by this runtime.
pub type Block = generic::Block<Header, UncheckedExtrinsic>;
/// A Block signed with a Justification
pub type SignedBlock = generic::SignedBlock<Block>;
/// BlockId type as expected by this runtime.
pub type BlockId = generic::BlockId<Block>;
/// The SignedExtension to the basic transaction logic.
pub type SignedExtra = (
    frame_system::CheckSpecVersion<Runtime>,
    frame_system::CheckTxVersion<Runtime>,
    frame_system::CheckGenesis<Runtime>,
    frame_system::CheckEra<Runtime>,
    frame_system::CheckNonce<Runtime>,
    frame_system::CheckWeight<Runtime>,
    pallet_transaction_payment::ChargeTransactionPayment<Runtime>,
);

/// Unchecked extrinsic type as expected by this runtime.
pub type UncheckedExtrinsic = generic::UncheckedExtrinsic<Address, Call, Signature, SignedExtra>;
/// Extrinsic type that has already been checked.
pub type CheckedExtrinsic = generic::CheckedExtrinsic<AccountId, Call, SignedExtra>;
/// Executive: handles dispatch to the various modules.
pub type Executive = frame_executive::Executive<
    Runtime,
    Block,
    frame_system::ChainContext<Runtime>,
    Runtime,
    AllPallets,
    (),
>;

impl_runtime_apis! {
    impl sp_api::Core<Block> for Runtime {
        fn version() -> RuntimeVersion {
            VERSION
        }

        fn execute_block(block: Block) {
            Executive::execute_block(block);
        }

        fn initialize_block(header: &<Block as BlockT>::Header) {
            Executive::initialize_block(header)
        }
    }

    impl sp_api::Metadata<Block> for Runtime {
        fn metadata() -> OpaqueMetadata {
            Runtime::metadata().into()
        }
    }

    impl sp_block_builder::BlockBuilder<Block> for Runtime {
        fn apply_extrinsic(extrinsic: <Block as BlockT>::Extrinsic) -> ApplyExtrinsicResult {
            Executive::apply_extrinsic(extrinsic)
        }

        fn finalize_block() -> <Block as BlockT>::Header {
            Executive::finalize_block()
        }

        fn inherent_extrinsics(data: sp_inherents::InherentData) -> Vec<<Block as BlockT>::Extrinsic> {
            data.create_extrinsics()
        }

        fn check_inherents(
            block: Block,
            data: sp_inherents::InherentData,
        ) -> sp_inherents::CheckInherentsResult {
            data.check_extrinsics(&block)
        }
    }

    impl frame_system_rpc_runtime_api::AccountNonceApi<Block, AccountId, Index> for Runtime {
        fn account_nonce(account: AccountId) -> Index {
            System::account_nonce(account)
        }
    }

    impl sp_transaction_pool::runtime_api::TaggedTransactionQueue<Block> for Runtime {
        fn validate_transaction(
            source: TransactionSource,
            tx: <Block as BlockT>::Extrinsic,
            hash: <Block as BlockT>::Hash
        ) -> TransactionValidity {
            Executive::validate_transaction(source, tx, hash)
        }
    }

    impl sp_offchain::OffchainWorkerApi<Block> for Runtime {
        fn offchain_worker(header: &<Block as BlockT>::Header) {
            Executive::offchain_worker(header)
        }
    }

    impl sp_consensus_aura::AuraApi<Block, AuraId> for Runtime {
        fn slot_duration() -> sp_consensus_aura::SlotDuration {
            sp_consensus_aura::SlotDuration::from_millis(Aura::slot_duration())
        }

        fn authorities() -> Vec<AuraId> {
            Aura::authorities()
        }
    }

    impl pallet_transaction_payment_rpc_runtime_api::TransactionPaymentApi<
        Block,
        Balance,
    > for Runtime {
        fn query_info(uxt: <Block as BlockT>::Extrinsic, len: u32) -> RuntimeDispatchInfo<Balance> {
            TransactionPayment::query_info(uxt, len)
        }
        fn query_fee_details(uxt: <Block as BlockT>::Extrinsic, len: u32) -> FeeDetails<Balance> {
            TransactionPayment::query_fee_details(uxt, len)
        }
    }

    impl sp_session::SessionKeys<Block> for Runtime {
        fn generate_session_keys(seed: Option<Vec<u8>>) -> Vec<u8> {
            SessionKeys::generate(seed)
        }

        fn decode_session_keys(
            encoded: Vec<u8>,
        ) -> Option<Vec<(Vec<u8>, sp_core::crypto::KeyTypeId)>> {
            SessionKeys::decode_into_raw_public_keys(&encoded)
        }
    }

    impl fg_primitives::GrandpaApi<Block> for Runtime {
        fn grandpa_authorities() -> GrandpaAuthorityList {
            Grandpa::grandpa_authorities()
        }

        fn submit_report_equivocation_unsigned_extrinsic(
            equivocation_proof: fg_primitives::EquivocationProof<
                <Block as BlockT>::Hash,
                NumberFor<Block>,
            >,
            key_owner_proof: fg_primitives::OpaqueKeyOwnershipProof,
        ) -> Option<()> {
            let key_owner_proof = key_owner_proof.decode()?;

            Grandpa::submit_unsigned_equivocation_report(
                equivocation_proof,
                key_owner_proof,
            )
        }

        fn generate_key_ownership_proof(
            _set_id: fg_primitives::SetId,
            _authority_id: GrandpaId,
        ) -> Option<fg_primitives::OpaqueKeyOwnershipProof> {
            // NOTE: this is the only implementation possible since we've
            // defined our key owner proof type as a bottom type (i.e. a type
            // with no values).
            None
        }
    }

    // impl bp_gateway::GatewayFinalityApi<Block> for Runtime {
    // 	fn best_finalized() -> (bp_gateway::BlockNumber, bp_gateway::Hash) {
    // 		let header = BridgeGatewayGrandpa::best_finalized();
    // 		(header.number, header.hash())
    // 	}
    //
    // 	fn is_known_header(hash: bp_gateway::Hash) -> bool {
    // 		BridgeGatewayGrandpa::is_known_header(hash)
    // 	}
    // }

    impl bp_gateway::GatewayFinalityApi<Block> for Runtime {
        fn best_finalized() -> (bp_gateway::BlockNumber, bp_gateway::Hash) {
            // ToDo: Add argument and change call to pallet_multi_finality_verifier (gateway_id)
            // let header = BridgeGatewayGrandpa::best_finalized();
            let defa_gate: bp_runtime::ChainId = *b"gwes";
            let header = BridgePolkadotLikeMultiFinalityVerifier::best_finalized_map(defa_gate);
            (header.number, header.hash())
        }

        fn is_known_header(hash: bp_gateway::Hash) -> bool {
            // ToDo: Add argument and change call to pallet_multi_finality_verifier (gateway_id)
            // BridgeGatewayGrandpa::is_known_header(hash)
            let defa_gate: bp_runtime::ChainId = *b"gwes";
            BridgePolkadotLikeMultiFinalityVerifier::is_known_header(hash, defa_gate)
        }
    }

    impl bp_gateway::ToGatewayOutboundLaneApi<Block, Balance, ToGatewayMessagePayload> for Runtime {
        fn estimate_message_delivery_and_dispatch_fee(
            _lane_id: bp_messages::LaneId,
            payload: ToGatewayMessagePayload,
        ) -> Option<Balance> {
            estimate_message_dispatch_and_delivery_fee::<WithGatewayMessageBridge>(
                &payload,
                WithGatewayMessageBridge::RELAYER_FEE_PERCENT,
            ).ok()
        }

        fn messages_dispatch_weight(
            lane: bp_messages::LaneId,
            begin: bp_messages::MessageNonce,
            end: bp_messages::MessageNonce,
        ) -> Vec<(bp_messages::MessageNonce, Weight, u32)> {
            (begin..=end).filter_map(|nonce| {
                let encoded_payload = BridgeGatewayMessages::outbound_message_payload(lane, nonce)?;
                let decoded_payload = gateway_messages::ToGatewayMessagePayload::decode(
                    &mut &encoded_payload[..]
                ).ok()?;
                Some((nonce, decoded_payload.weight, encoded_payload.len() as _))
            })
            .collect()
        }

        fn latest_received_nonce(lane: bp_messages::LaneId) -> bp_messages::MessageNonce {
            BridgeGatewayMessages::outbound_latest_received_nonce(lane)
        }

        fn latest_generated_nonce(lane: bp_messages::LaneId) -> bp_messages::MessageNonce {
            BridgeGatewayMessages::outbound_latest_generated_nonce(lane)
        }
    }

    impl bp_gateway::FromGatewayInboundLaneApi<Block> for Runtime {
        fn latest_received_nonce(lane: bp_messages::LaneId) -> bp_messages::MessageNonce {
            BridgeGatewayMessages::inbound_latest_received_nonce(lane)
        }

        fn latest_confirmed_nonce(lane: bp_messages::LaneId) -> bp_messages::MessageNonce {
            BridgeGatewayMessages::inbound_latest_confirmed_nonce(lane)
        }

        fn unrewarded_relayers_state(lane: bp_messages::LaneId) -> bp_messages::UnrewardedRelayersState {
            BridgeGatewayMessages::inbound_unrewarded_relayers_state(lane)
        }
    }

    impl circuit_rpc_runtime_api::CircuitApi<Block, AccountId, Balance, BlockNumber> for Runtime
    {
        fn composable_exec(
            _origin: AccountId,
            _components: Vec<Compose<AccountId, Balance>>,
            _io: Vec<u8>,
            _gas_limit: u64,
            _input_data: Vec<u8>,
        ) -> ComposableExecResult { todo!() }
    }

    #[cfg(feature = "runtime-benchmarks")]
    impl frame_benchmarking::Benchmark<Block> for Runtime {
        fn dispatch_benchmark(
            config: frame_benchmarking::BenchmarkConfig
        ) -> Result<
            Vec<frame_benchmarking::BenchmarkBatch>,
            sp_runtime::RuntimeString,
        > {
            use frame_benchmarking::{Benchmarking, BenchmarkBatch, add_benchmark, TrackedStorageKey};
<<<<<<< HEAD
            //use frame_support::traits::StorageInfoTrait;

            use frame_system_benchmarking::Pallet as SystemBench;
=======

>>>>>>> fbafb37f
            impl frame_system_benchmarking::Config for Runtime {}

            let whitelist: Vec<TrackedStorageKey> = vec![
                // Block Number
                hex_literal::hex!("26aa394eea5630e07c48ae0c9558cef702a5c1b19ab7a04f536c519aca4983ac").to_vec().into(),
                // Total Issuance
                hex_literal::hex!("c2261276cc9d1f8598ea4b6a74b15c2f57c875e4cff74148e4628f264b974c80").to_vec().into(),
                // Execution Phase
                hex_literal::hex!("26aa394eea5630e07c48ae0c9558cef7ff553b5a9862a516939d82b3d3d8661a").to_vec().into(),
                // Event Count
                hex_literal::hex!("26aa394eea5630e07c48ae0c9558cef70a98fdbe9ce6c55837576c60c7af3850").to_vec().into(),
                // System Events
                hex_literal::hex!("26aa394eea5630e07c48ae0c9558cef780d41e5e16056765bc8461851072c9d7").to_vec().into(),
            ];

<<<<<<< HEAD
            //let storage_info = AllPalletsWithSystem::storage_info();

            let mut batches = Vec::<BenchmarkBatch>::new();
            let params = (&config, &whitelist);

            // add_benchmark!(params, batches, frame_system, SystemBench::<Runtime>);
            // add_benchmark!(params, batches, pallet_balances, Balances);
            // add_benchmark!(params, batches, pallet_timestamp, Timestamp);
            add_benchmark!(params, batches, pallet_circuit_execution_delivery, ExecDelivery);

=======
            let mut batches = Vec::<BenchmarkBatch>::new();
            let params = (&config, &whitelist);

            // add_benchmark!(params, batches, pallet_circuit_execution_delivery, ExecDelivery);
            add_benchmark!(params, batches, pallet_contracts_registry, ContractsRegistry);
>>>>>>> fbafb37f
            if batches.is_empty() { return Err("Benchmark not found for this pallet.".into()) }
            Ok(batches)
        }
    }
}

/// Gateway account ownership digest from Circuit.
///
/// The byte vector returned by this function should be signed with a Gateway account private key.
/// This way, the owner of `circuit_account_id` on Circuit proves that the Gateway account private key
/// is also under his control.
pub fn circuit_to_gateway_account_ownership_digest<Call, AccountId, SpecVersion>(
    gateway_call: &Call,
    circuit_account_id: AccountId,
    gateway_spec_version: SpecVersion,
) -> sp_std::vec::Vec<u8>
where
    Call: codec::Encode,
    AccountId: codec::Encode,
    SpecVersion: codec::Encode,
{
    pallet_bridge_dispatch::account_ownership_digest(
        gateway_call,
        circuit_account_id,
        gateway_spec_version,
        bp_runtime::CIRCUIT_CHAIN_ID,
        bp_runtime::GATEWAY_CHAIN_ID,
    )
}

#[cfg(test)]
mod tests {
    use bridge_runtime_common::messages;

    #[test]
    fn ensure_circuit_message_lane_weights_are_correct() {
        // TODO: https://github.com/paritytech/parity-bridges-common/issues/390
        type Weights = ();

        pallet_bridge_messages::ensure_weights_are_correct::<Weights>(
            bp_circuit::DEFAULT_MESSAGE_DELIVERY_TX_WEIGHT,
            bp_circuit::ADDITIONAL_MESSAGE_BYTE_DELIVERY_WEIGHT,
            bp_circuit::MAX_SINGLE_MESSAGE_DELIVERY_CONFIRMATION_TX_WEIGHT,
        );

        let max_incoming_message_proof_size = bp_gateway::EXTRA_STORAGE_PROOF_SIZE.saturating_add(
            messages::target::maximal_incoming_message_size(bp_circuit::max_extrinsic_size()),
        );
        pallet_bridge_messages::ensure_able_to_receive_message::<Weights>(
            bp_circuit::max_extrinsic_size(),
            bp_circuit::max_extrinsic_weight(),
            max_incoming_message_proof_size,
            messages::target::maximal_incoming_message_dispatch_weight(
                bp_circuit::max_extrinsic_weight(),
            ),
        );

        let max_incoming_inbound_lane_data_proof_size =
            bp_messages::InboundLaneData::<()>::encoded_size_hint(
                bp_circuit::MAXIMAL_ENCODED_ACCOUNT_ID_SIZE,
                bp_gateway::MAX_UNREWARDED_RELAYER_ENTRIES_AT_INBOUND_LANE as _,
            )
            .unwrap_or(u32::MAX);
        pallet_bridge_messages::ensure_able_to_receive_confirmation::<Weights>(
            bp_circuit::max_extrinsic_size(),
            bp_circuit::max_extrinsic_weight(),
            max_incoming_inbound_lane_data_proof_size,
            bp_gateway::MAX_UNREWARDED_RELAYER_ENTRIES_AT_INBOUND_LANE,
            bp_gateway::MAX_UNCONFIRMED_MESSAGES_AT_INBOUND_LANE,
        );
    }
}<|MERGE_RESOLUTION|>--- conflicted
+++ resolved
@@ -67,10 +67,7 @@
 pub use frame_support::{
     construct_runtime, parameter_types,
     traits::{Currency, ExistenceRequirement, Imbalance, KeyOwnerProofSystem},
-    weights::{
-        constants::RocksDbWeight, constants::WEIGHT_PER_SECOND, DispatchClass, IdentityFee,
-        RuntimeDbWeight, Weight,
-    },
+    weights::{constants::WEIGHT_PER_SECOND, DispatchClass, IdentityFee, RuntimeDbWeight, Weight},
     StorageValue,
 };
 
@@ -82,6 +79,7 @@
 pub use pallet_sudo::Call as SudoCall;
 pub use pallet_timestamp::Call as TimestampCall;
 
+use frame_support::weights::constants::RocksDbWeight;
 #[cfg(any(feature = "std", test))]
 pub use sp_runtime::BuildStorage;
 pub use sp_runtime::{Perbill, Permill};
@@ -140,6 +138,7 @@
 }
 
 /// This runtime version.
+#[sp_version::runtime_version]
 pub const VERSION: RuntimeVersion = RuntimeVersion {
     spec_name: create_runtime_str!("Circuit-runtime"),
     impl_name: create_runtime_str!("Circuit-runtime"),
@@ -959,13 +958,7 @@
             sp_runtime::RuntimeString,
         > {
             use frame_benchmarking::{Benchmarking, BenchmarkBatch, add_benchmark, TrackedStorageKey};
-<<<<<<< HEAD
-            //use frame_support::traits::StorageInfoTrait;
-
-            use frame_system_benchmarking::Pallet as SystemBench;
-=======
-
->>>>>>> fbafb37f
+
             impl frame_system_benchmarking::Config for Runtime {}
 
             let whitelist: Vec<TrackedStorageKey> = vec![
@@ -981,24 +974,11 @@
                 hex_literal::hex!("26aa394eea5630e07c48ae0c9558cef780d41e5e16056765bc8461851072c9d7").to_vec().into(),
             ];
 
-<<<<<<< HEAD
-            //let storage_info = AllPalletsWithSystem::storage_info();
-
             let mut batches = Vec::<BenchmarkBatch>::new();
             let params = (&config, &whitelist);
 
-            // add_benchmark!(params, batches, frame_system, SystemBench::<Runtime>);
-            // add_benchmark!(params, batches, pallet_balances, Balances);
-            // add_benchmark!(params, batches, pallet_timestamp, Timestamp);
-            add_benchmark!(params, batches, pallet_circuit_execution_delivery, ExecDelivery);
-
-=======
-            let mut batches = Vec::<BenchmarkBatch>::new();
-            let params = (&config, &whitelist);
-
             // add_benchmark!(params, batches, pallet_circuit_execution_delivery, ExecDelivery);
             add_benchmark!(params, batches, pallet_contracts_registry, ContractsRegistry);
->>>>>>> fbafb37f
             if batches.is_empty() { return Err("Benchmark not found for this pallet.".into()) }
             Ok(batches)
         }
