--- conflicted
+++ resolved
@@ -1091,12 +1091,8 @@
             let mut batches = Vec::<BenchmarkBatch>::new();
             let params = (&config, &whitelist);
 
-<<<<<<< HEAD
             add_benchmark!(params, batches, pallet_circuit_execution_delivery, ExecDelivery);
-=======
-            // add_benchmark!(params, batches, pallet_circuit_execution_delivery, ExecDelivery);
             add_benchmark!(params, batches, pallet_xdns, XDNS);
->>>>>>> 82db86c3
             add_benchmark!(params, batches, pallet_contracts_registry, ContractsRegistry);
             if batches.is_empty() { return Err("Benchmark not found for this pallet.".into()) }
             Ok(batches)
