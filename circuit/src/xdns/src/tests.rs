// This file is part of Substrate.

// Copyright (C) 2019-2021 Parity Technologies (UK) Ltd.
// SPDX-License-Identifier: Apache-2.0

// Licensed under the Apache License, Version 2.0 (the "License");
// you may not use this file except in compliance with the License.
// You may obtain a copy of the License at
//
// 	http://www.apache.org/licenses/LICENSE-2.0
//
// Unless required by applicable law or agreed to in writing, software
// distributed under the License is distributed on an "AS IS" BASIS,
// WITHOUT WARRANTIES OR CONDITIONS OF ANY KIND, either express or implied.
// See the License for the specific language governing permissions and
// limitations under the License.

//! Tests for pallet-example.

use crate::*;
use frame_support::parameter_types;
use sp_core::H256;
// The testing primitives are very useful for avoiding having to work with signatures
// or public keys. `u64` is used as the `AccountId` and no `Signature`s are required.
use sp_runtime::{
    testing::Header,
    traits::{BlakeTwo256, IdentityLookup},
};
// Reexport crate as its pallet name for construct_runtime.
use crate as pallet_example;
use t3rn_primitives::EscrowTrait;

type UncheckedExtrinsic = frame_system::mocking::MockUncheckedExtrinsic<Test>;
type Block = frame_system::mocking::MockBlock<Test>;

// For testing the pallet, we construct a mock runtime.
frame_support::construct_runtime!(
    pub enum Test where
        Block = Block,
        NodeBlock = Block,
        UncheckedExtrinsic = UncheckedExtrinsic,
    {
        System: frame_system::{Pallet, Call, Config, Storage, Event<T>},
        Balances: pallet_balances::{Pallet, Call, Storage, Config<T>, Event<T>},
        Example: pallet_example::{Pallet, Call, Storage, Config<T>, Event<T>},
        Timestamp: pallet_timestamp::{Pallet},
        Sudo: pallet_sudo::{Pallet, Call, Event<T>},
    }
);

parameter_types! {
    pub const MinimumPeriod: u64 = 1;
    pub const TransactionByteFee: u64 = 1;
}

impl pallet_timestamp::Config for Test {
    type Moment = u64;
    type OnTimestampSet = ();
    type MinimumPeriod = MinimumPeriod;
    type WeightInfo = ();
}

impl EscrowTrait for Test {
    type Currency = Balances;
    type Time = Timestamp;
}

parameter_types! {
    pub const BlockHashCount: u64 = 250;
    pub BlockWeights: frame_system::limits::BlockWeights =
        frame_system::limits::BlockWeights::simple_max(1024);
}
impl frame_system::Config for Test {
    type BaseCallFilter = ();
    type BlockWeights = ();
    type BlockLength = ();
    type DbWeight = ();
    type Origin = Origin;
    type Index = u64;
    type BlockNumber = u64;
    type Hash = H256;
    type Call = Call;
    type Hashing = BlakeTwo256;
    type AccountId = u64;
    type Lookup = IdentityLookup<Self::AccountId>;
    type Header = Header;
    type Event = Event;
    type BlockHashCount = BlockHashCount;
    type Version = ();
    type PalletInfo = PalletInfo;
    type AccountData = pallet_balances::AccountData<u64>;
    type OnNewAccount = ();
    type OnKilledAccount = ();
    type SystemWeightInfo = ();
    type SS58Prefix = ();
    type OnSetCode = ();
}
parameter_types! {
    pub const ExistentialDeposit: u64 = 1;
}

impl pallet_sudo::Config for Test {
    type Event = Event;
    type Call = Call;
<<<<<<< HEAD
=======
}

parameter_types! {
    pub const MaxReserves: u32 = 50;
>>>>>>> 4db60b97
}

impl pallet_balances::Config for Test {
    type MaxLocks = ();
    type Balance = u64;
    type DustRemoval = ();
    type Event = Event;
    type ExistentialDeposit = ExistentialDeposit;
    type AccountStore = System;
    type WeightInfo = ();
<<<<<<< HEAD
=======
    type MaxReserves = MaxReserves;
    type ReserveIdentifier = [u8; 8];
>>>>>>> 4db60b97
}

impl Config for Test {
    type Event = Event;
    type WeightInfo = ();
}<|MERGE_RESOLUTION|>--- conflicted
+++ resolved
@@ -23,8 +23,8 @@
 // The testing primitives are very useful for avoiding having to work with signatures
 // or public keys. `u64` is used as the `AccountId` and no `Signature`s are required.
 use sp_runtime::{
-    testing::Header,
-    traits::{BlakeTwo256, IdentityLookup},
+	testing::Header,
+	traits::{BlakeTwo256, IdentityLookup},
 };
 // Reexport crate as its pallet name for construct_runtime.
 use crate as pallet_example;
@@ -54,15 +54,15 @@
 }
 
 impl pallet_timestamp::Config for Test {
-    type Moment = u64;
-    type OnTimestampSet = ();
-    type MinimumPeriod = MinimumPeriod;
-    type WeightInfo = ();
+	type Moment = u64;
+	type OnTimestampSet = ();
+	type MinimumPeriod = MinimumPeriod;
+	type WeightInfo = ();
 }
 
 impl EscrowTrait for Test {
-    type Currency = Balances;
-    type Time = Timestamp;
+	type Currency = Balances;
+	type Time = Timestamp;
 }
 
 parameter_types! {
@@ -71,62 +71,56 @@
         frame_system::limits::BlockWeights::simple_max(1024);
 }
 impl frame_system::Config for Test {
-    type BaseCallFilter = ();
-    type BlockWeights = ();
-    type BlockLength = ();
-    type DbWeight = ();
-    type Origin = Origin;
-    type Index = u64;
-    type BlockNumber = u64;
-    type Hash = H256;
-    type Call = Call;
-    type Hashing = BlakeTwo256;
-    type AccountId = u64;
-    type Lookup = IdentityLookup<Self::AccountId>;
-    type Header = Header;
-    type Event = Event;
-    type BlockHashCount = BlockHashCount;
-    type Version = ();
-    type PalletInfo = PalletInfo;
-    type AccountData = pallet_balances::AccountData<u64>;
-    type OnNewAccount = ();
-    type OnKilledAccount = ();
-    type SystemWeightInfo = ();
-    type SS58Prefix = ();
-    type OnSetCode = ();
+	type BaseCallFilter = ();
+	type BlockWeights = ();
+	type BlockLength = ();
+	type DbWeight = ();
+	type Origin = Origin;
+	type Index = u64;
+	type BlockNumber = u64;
+	type Hash = H256;
+	type Call = Call;
+	type Hashing = BlakeTwo256;
+	type AccountId = u64;
+	type Lookup = IdentityLookup<Self::AccountId>;
+	type Header = Header;
+	type Event = Event;
+	type BlockHashCount = BlockHashCount;
+	type Version = ();
+	type PalletInfo = PalletInfo;
+	type AccountData = pallet_balances::AccountData<u64>;
+	type OnNewAccount = ();
+	type OnKilledAccount = ();
+	type SystemWeightInfo = ();
+	type SS58Prefix = ();
+	type OnSetCode = ();
 }
 parameter_types! {
     pub const ExistentialDeposit: u64 = 1;
 }
 
 impl pallet_sudo::Config for Test {
-    type Event = Event;
-    type Call = Call;
-<<<<<<< HEAD
-=======
+	type Event = Event;
+	type Call = Call;
 }
 
 parameter_types! {
     pub const MaxReserves: u32 = 50;
->>>>>>> 4db60b97
 }
 
 impl pallet_balances::Config for Test {
-    type MaxLocks = ();
-    type Balance = u64;
-    type DustRemoval = ();
-    type Event = Event;
-    type ExistentialDeposit = ExistentialDeposit;
-    type AccountStore = System;
-    type WeightInfo = ();
-<<<<<<< HEAD
-=======
-    type MaxReserves = MaxReserves;
-    type ReserveIdentifier = [u8; 8];
->>>>>>> 4db60b97
+	type MaxLocks = ();
+	type Balance = u64;
+	type DustRemoval = ();
+	type Event = Event;
+	type ExistentialDeposit = ExistentialDeposit;
+	type AccountStore = System;
+	type WeightInfo = ();
+	type MaxReserves = MaxReserves;
+	type ReserveIdentifier = [u8; 8];
 }
 
 impl Config for Test {
-    type Event = Event;
-    type WeightInfo = ();
+	type Event = Event;
+	type WeightInfo = ();
 }