use codec::{Decode, Encode};
use sp_runtime::traits::Zero;
use sp_runtime::RuntimeDebug;
use sp_std::vec::Vec;

type Bytes = Vec<u8>;
pub type SideEffectId<T> = <T as frame_system::Config>::Hash;
pub type TargetId = [u8; 4];
type SystemHashing<T> = <T as frame_system::Config>::Hashing;

#[derive(Clone, Eq, PartialEq, Default, Encode, Decode, RuntimeDebug)]
pub struct SideEffect<AccountId, BlockNumber, BalanceOf> {
    pub target: TargetId,
    pub prize: BalanceOf,
    pub ordered_at: BlockNumber,
    pub encoded_action: Bytes,
    pub encoded_args: Vec<Bytes>,
    pub signature: Bytes,
    pub enforce_executioner: Option<AccountId>,
<<<<<<< HEAD
=======
}

impl<
        AccountId: Encode,
        BlockNumber: Ord + Copy + Zero + Encode,
        BalanceOf: Copy + Zero + Encode + Decode,
    > SideEffect<AccountId, BlockNumber, BalanceOf>
{
    pub fn generate_id<Hasher: sp_core::Hasher>(&self) -> <Hasher as sp_core::Hasher>::Out {
        Hasher::hash(Encode::encode(self).as_ref())
    }
>>>>>>> 1fb8f299
}

#[derive(Clone, Eq, PartialEq, Default, Encode, Decode, RuntimeDebug)]
pub struct ConfirmedSideEffect<AccountId, BlockNumber, BalanceOf> {
    pub err: Option<Bytes>,
    pub output: Option<Bytes>,
    pub encoded_effect: Bytes,
    pub inclusion_proof: Option<Bytes>,
    pub executioner: AccountId,
    pub received_at: BlockNumber,
    pub cost: Option<BalanceOf>,
}

#[derive(Clone, Eq, PartialEq, Default, Encode, Decode, RuntimeDebug)]
pub struct FullSideEffect<AccountId, BlockNumber, BalanceOf> {
    pub input: SideEffect<AccountId, BlockNumber, BalanceOf>,
    pub confirmed: Option<ConfirmedSideEffect<AccountId, BlockNumber, BalanceOf>>,
}

<<<<<<< HEAD
#[test]
fn generates_signature_for_input_side_effect_with_get_storage() {
    todo!();
=======
#[cfg(test)]
mod tests {
    use super::*;
    use hex_literal::hex;
    use sp_runtime::testing::H256;

    type BlockNumber = u64;
    type BalanceOf = u64;
    type AccountId = u64;
    type Hashing = sp_runtime::traits::BlakeTwo256;
    type Hash = sp_core::H256;

    #[test]
    fn successfully_creates_empty_side_effect() {
        let empty_side_effect = SideEffect::<AccountId, BlockNumber, BalanceOf> {
            target: [0, 0, 0, 0],
            prize: 0,
            ordered_at: 0,
            encoded_action: vec![],
            encoded_args: vec![],
            signature: vec![],
            enforce_executioner: None,
        };

        assert_eq!(
            empty_side_effect,
            SideEffect {
                target: [0, 0, 0, 0],
                prize: 0,
                ordered_at: 0,
                encoded_action: vec![],
                encoded_args: vec![],
                signature: vec![],
                enforce_executioner: None,
            }
        );
    }

    #[test]
    fn successfully_generates_id_for_side_empty_effect() {
        let empty_side_effect = SideEffect::<AccountId, BlockNumber, BalanceOf> {
            target: [0, 0, 0, 0],
            prize: 0,
            ordered_at: 0,
            encoded_action: vec![],
            encoded_args: vec![],
            signature: vec![],
            enforce_executioner: None,
        };

        assert_eq!(
            empty_side_effect.generate_id::<Hashing>(),
            H256::from_slice(&hex!(
                "19ea4a516c66775ea1f648d71f6b8fa227e8b0c1a0c9203f82c33b89c4e759b5"
            ))
        );
    }
>>>>>>> 1fb8f299
}<|MERGE_RESOLUTION|>--- conflicted
+++ resolved
@@ -17,8 +17,6 @@
     pub encoded_args: Vec<Bytes>,
     pub signature: Bytes,
     pub enforce_executioner: Option<AccountId>,
-<<<<<<< HEAD
-=======
 }
 
 impl<
@@ -30,7 +28,6 @@
     pub fn generate_id<Hasher: sp_core::Hasher>(&self) -> <Hasher as sp_core::Hasher>::Out {
         Hasher::hash(Encode::encode(self).as_ref())
     }
->>>>>>> 1fb8f299
 }
 
 #[derive(Clone, Eq, PartialEq, Default, Encode, Decode, RuntimeDebug)]
@@ -50,11 +47,6 @@
     pub confirmed: Option<ConfirmedSideEffect<AccountId, BlockNumber, BalanceOf>>,
 }
 
-<<<<<<< HEAD
-#[test]
-fn generates_signature_for_input_side_effect_with_get_storage() {
-    todo!();
-=======
 #[cfg(test)]
 mod tests {
     use super::*;
@@ -112,5 +104,4 @@
             ))
         );
     }
->>>>>>> 1fb8f299
 }