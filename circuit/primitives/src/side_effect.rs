--- conflicted
+++ resolved
@@ -6,7 +6,6 @@
 type Bytes = Vec<u8>;
 pub type SideEffectId<T> = <T as frame_system::Config>::Hash;
 pub type TargetId = [u8; 4];
-type SystemHashing<T> = <T as frame_system::Config>::Hashing;
 
 #[derive(Clone, Eq, PartialEq, Default, Encode, Decode, RuntimeDebug)]
 pub struct SideEffect<AccountId, BlockNumber, BalanceOf> {
@@ -57,10 +56,6 @@
     type BalanceOf = u64;
     type AccountId = u64;
     type Hashing = sp_runtime::traits::BlakeTwo256;
-<<<<<<< HEAD
-    type Hash = sp_core::H256;
-=======
->>>>>>> b4eef187
 
     #[test]
     fn successfully_creates_empty_side_effect() {
