--- conflicted
+++ resolved
@@ -25,11 +25,8 @@
 pallet-sudo = { default-features = false, git = "https://github.com/paritytech/substrate.git", branch = 'polkadot-v0.9.8' }
 
 [dev-dependencies]
-<<<<<<< HEAD
 hex-literal = { version = '0.3.1'}
-=======
 serde_json = "1.0.41"
->>>>>>> 53ec4b0f
 
 [features]
 default = ["std"]
