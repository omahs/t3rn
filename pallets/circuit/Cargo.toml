--- conflicted
+++ resolved
@@ -32,12 +32,9 @@
 t3rn-primitives     = { path = "../../primitives", default-features = false }
 t3rn-protocol       = { path = "../../protocol", default-features = false }
 t3rn-sdk-primitives = { version = "=0.1.1-rc.4", default-features = false }
-<<<<<<< HEAD
-=======
 
 pallet-xbi-portal     = { path = "../xbi-portal", default-features = false }
 pallet-xbi-portal-enter     = { path = "../xbi-portal/enter", default-features = false }
->>>>>>> a84c54c2
 
 orml-traits = { git = "https://github.com/t3rn/open-runtime-module-library", branch = "polkadot-v0.9.19", default-features = false }
 
