// This file is part of Substrate.

// Copyright (C) 2020-2021 Parity Technologies (UK) Ltd.
// SPDX-License-Identifier: Apache-2.0

// Licensed under the Apache License, Version 2.0 (the "License")
// you may not use this file except in compliance with the License.
// You may obtain a copy of the License at
//
// 	http://www.apache.org/licenses/LICENSE-2.0
//
// Unless required by applicable law or agreed to in writing, software
// distributed under the License is distributed on an "AS IS" BASIS,
// WITHOUT WARRANTIES OR CONDITIONS OF ANY KIND, either express or implied.
// See the License for the specific language governing permissions and
// limitations under the License.

//! <!-- markdown-link-check-disable -->
//!
//! ## Overview
//!
//! Circuit MVP
#![feature(box_syntax)]
#![cfg_attr(not(feature = "std"), no_std)]
#![allow(clippy::type_complexity)]
#![allow(clippy::too_many_arguments)]

pub use crate::pallet::*;
use crate::{optimistic::Optimistic, state::*};
use codec::{Decode, Encode};
use frame_support::{
    dispatch::{Dispatchable, GetDispatchInfo},
    traits::{Currency, ExistenceRequirement::AllowDeath, Get, ReservableCurrency},
    weights::Weight,
    RuntimeDebug,
};
use frame_system::{
    ensure_signed,
    offchain::{SignedPayload, SigningTypes},
    pallet_prelude::OriginFor,
};
use pallet_xbi_portal::{
    primitives::xbi::XBIPortal,
    xbi_format::{XBICheckIn, XBICheckOut, XBIInstr},
};
use pallet_xbi_portal_enter::t3rn_sfx::xbi_result_2_sfx_confirmation;
use sp_runtime::{traits::Zero, KeyTypeId};
use sp_std::{boxed::Box, convert::TryInto, vec, vec::Vec};

pub use t3rn_primitives::{
    abi::{GatewayABIConfig, HasherAlgo as HA, Type},
    account_manager::{AccountManager, Outcome},
    circuit::{XExecSignalId, XExecStepSideEffectId},
    circuit_portal::CircuitPortal,
    claimable::{BenefitSource, CircuitRole},
    executors::Executors,
    portal::Portal,
    side_effect::{
        ConfirmedSideEffect, FullSideEffect, HardenedSideEffect, SFXBid, SecurityLvl, SideEffect,
        SideEffectId,
    },
    transfers::EscrowedBalanceOf,
    volatile::LocalState,
    xdns::Xdns,
    xtx::{Xtx, XtxId},
    GatewayType, *,
};

use t3rn_protocol::side_effects::{
    confirm::protocol::*,
    loader::{SideEffectsLazyLoader, UniversalSideEffectsProtocol},
};

pub use t3rn_protocol::{circuit_inbound::StepConfirmation, merklize::*};
pub use t3rn_sdk_primitives::signal::{ExecutionSignal, SignalKind};

#[cfg(test)]
pub mod tests;

#[cfg(feature = "runtime-benchmarks")]
mod benchmarking;

pub mod escrow;
pub mod optimistic;
pub mod state;
pub mod weights;

/// Defines application identifier for crypto keys of this module.
/// Every module that deals with signatures needs to declare its unique identifier for
/// its crypto keys.
/// When offchain worker is signing transactions it's going to request keys of type
/// `KeyTypeId` from the keystore and use the ones it finds to sign the transaction.
/// The keys can be inserted manually via RPC (see `author_insertKey`).
pub const KEY_TYPE: KeyTypeId = KeyTypeId(*b"circ");

pub type SystemHashing<T> = <T as frame_system::Config>::Hashing;
pub type EscrowCurrencyOf<T> = <<T as pallet::Config>::Escrowed as EscrowTrait<T>>::Currency;

type BalanceOf<T> = EscrowBalance<T>;

#[frame_support::pallet]
pub mod pallet {
    use super::*;

    use frame_support::{
        pallet_prelude::*,
        traits::{
            fungible::{Inspect, Mutate},
            Get,
        },
    };
    use frame_system::pallet_prelude::*;
    use pallet_xbi_portal::xbi_codec::{XBICheckOutStatus, XBIMetadata, XBINotificationKind};
    use pallet_xbi_portal_enter::t3rn_sfx::sfx_2_xbi;
    use sp_runtime::traits::Hash;

    use pallet_xbi_portal::{
        primitives::xbi::{XBIPromise, XBIStatus},
        sabi::Sabi,
    };
    use sp_std::borrow::ToOwned;

    use t3rn_primitives::{
        circuit::{LocalStateExecutionView, LocalTrigger, OnLocalTrigger},
        portal::Portal,
        xdns::Xdns,
    };

    pub use crate::weights::WeightInfo;

    pub type EscrowBalance<T> = EscrowedBalanceOf<T, <T as Config>::Escrowed>;

    /// Temporary bids for SFX executions. Cleaned out each Config::BidsInterval, where are moved from
    ///     PendingSFXBids to FSX::accepted_bids
    ///
    #[pallet::storage]
    #[pallet::getter(fn get_pending_sfx_bids)]
    pub type PendingSFXBids<T> = StorageDoubleMap<
        _,
        Identity,
        XExecSignalId<T>,
        Identity,
        SideEffectId<T>,
        SFXBid<
            <T as frame_system::Config>::AccountId,
            EscrowedBalanceOf<T, <T as Config>::Escrowed>,
        >,
        OptionQuery,
    >;

    /// Links mapping SFX 2 XTX
    ///
    #[pallet::storage]
    #[pallet::getter(fn get_sfx_2_xtx_links)]
    pub type SFX2XTXLinksMap<T> =
        StorageMap<_, Identity, SideEffectId<T>, XExecSignalId<T>, OptionQuery>;

    /// Current Circuit's context of active Xtx used for the on_initialize clock to discover
    ///     the ones pending for execution too long, that eventually need to be killed
    ///
    #[pallet::storage]
    #[pallet::getter(fn get_active_timing_links)]
    pub type PendingXtxTimeoutsMap<T> = StorageMap<
        _,
        Identity,
        XExecSignalId<T>,
        <T as frame_system::Config>::BlockNumber,
        OptionQuery,
    >;

    /// Temporary bids for SFX executions. Cleaned out each Config::BidsInterval, where are moved from
    ///     PendingSFXBids to FSX::accepted_bids
    ///
    #[pallet::storage]
    #[pallet::getter(fn get_pending_xtx_bids_timeouts)]
    pub type PendingXtxBidsTimeoutsMap<T> = StorageMap<
        _,
        Identity,
        XExecSignalId<T>,
        <T as frame_system::Config>::BlockNumber,
        OptionQuery,
    >;

    /// Current Circuit's context of all accepted for execution cross-chain transactions.
    ///
    /// All Xtx that has been initially paid out by users will be left here.
    ///     Even if the timeout has been exceeded, they will eventually end with the Circuit::RevertedTimeout
    ///
    #[pallet::storage]
    #[pallet::getter(fn get_x_exec_signals)]
    pub type XExecSignals<T> = StorageMap<
        _,
        Identity,
        XExecSignalId<T>,
        XExecSignal<
            <T as frame_system::Config>::AccountId,
            <T as frame_system::Config>::BlockNumber,
        >,
        OptionQuery,
    >;

    /// LocalXtxStates stores the map of LocalState - additional state to be used to communicate between SFX that belong to the same Xtx
    ///
    /// - @Circuit::Requested: create LocalXtxStates array without confirmations or bids
    /// - @Circuit::PendingExecution: entries to LocalState can be updated.macio12
    /// macio1
    /// mca
    /// If no bids have been received @Circuit::PendingBidding, LocalXtxStates entries are removed since Xtx won't be executed
    #[pallet::storage]
    #[pallet::getter(fn get_local_xtx_state)]
    pub type LocalXtxStates<T> = StorageMap<_, Identity, XExecSignalId<T>, LocalState, OptionQuery>;

    /// Current Circuit's context of active full side effects (requested + confirmation proofs)
    /// Lifecycle tips:
    /// FSX entries are created at the time of Xtx submission, where still uncertain whether Xtx will be accepted
    ///     for execution (picked up in the bidding process).
    /// - @Circuit::Requested: create FSX array without confirmations or bids
    /// - @Circuit::Bonded -> Ready: add bids to FSX
    /// - @Circuit::PendingExecution -> add more confirmations at receipt
    ///
    /// If no bids have been received @Circuit::PendingBidding, FSX entries will stay - just without the Bid.
    ///     The details on Xtx status might be played back by looking up with the SFX2XTXLinksMap
    #[pallet::storage]
    #[pallet::getter(fn get_full_side_effects)]
    pub type FullSideEffects<T> = StorageMap<
        _,
        Identity,
        XExecSignalId<T>,
        Vec<
            Vec<
                FullSideEffect<
                    <T as frame_system::Config>::AccountId,
                    <T as frame_system::Config>::BlockNumber,
                    EscrowedBalanceOf<T, <T as Config>::Escrowed>,
                >,
            >,
        >,
        OptionQuery,
    >;

    /// Handles queued signals
    ///
    /// This operation is performed lazily in `on_initialize`.
    #[pallet::storage]
    #[pallet::getter(fn get_signal_queue)]
    pub(crate) type SignalQueue<T: Config> = StorageValue<
        _,
        BoundedVec<(T::AccountId, ExecutionSignal<T::Hash>), T::SignalQueueDepth>,
        ValueQuery,
    >;

    /// This pallet's configuration trait
    #[pallet::config]
    pub trait Config: frame_system::Config {
        /// The Circuit's account id
        #[pallet::constant]
        type SelfAccountId: Get<Self::AccountId>;

        /// The Circuit's self gateway id
        #[pallet::constant]
        type SelfGatewayId: Get<[u8; 4]>;

        /// The Circuit's self parachain id
        #[pallet::constant]
        type SelfParaId: Get<u32>;

        /// The Circuit's Default Xtx timeout
        #[pallet::constant]
        type XtxTimeoutDefault: Get<Self::BlockNumber>;

        /// The Circuit's Xtx timeout check interval
        #[pallet::constant]
        type XtxTimeoutCheckInterval: Get<Self::BlockNumber>;

        /// The Circuit's SFX Bidding Period
        #[pallet::constant]
        type SFXBiddingPeriod: Get<Self::BlockNumber>;

        /// The Circuit's deletion queue limit - preventing potential
        ///     delay when queue is too long in on_initialize
        #[pallet::constant]
        type DeletionQueueLimit: Get<u32>;

        /// The overarching event type.
        type Event: From<Event<Self>> + IsType<<Self as frame_system::Config>::Event>;

        /// A dispatchable call.
        type Call: Parameter
            + Dispatchable<Origin = Self::Origin>
            + GetDispatchInfo
            + From<Call<Self>>
            + From<frame_system::Call<Self>>;

        /// Weight information for extrinsics in this pallet.
        type WeightInfo: weights::WeightInfo;

        /// A type that provides inspection and mutation to some fungible assets
        type Balances: Inspect<Self::AccountId> + Mutate<Self::AccountId>;

        /// A type that provides access to Xdns
        type Xdns: Xdns<Self>;

        type XBIPortal: XBIPortal<Self>;

        type XBIPromise: XBIPromise<Self, <Self as Config>::Call>;

        type Executors: Executors<
            Self,
            <<Self::Escrowed as EscrowTrait<Self>>::Currency as frame_support::traits::Currency<
                Self::AccountId,
            >>::Balance,
        >;

        /// A type that provides access to AccountManager
        type AccountManager: AccountManager<
            Self::AccountId,
            <<Self::Escrowed as EscrowTrait<Self>>::Currency as frame_support::traits::Currency<
                Self::AccountId,
            >>::Balance,
            Self::Hash,
            Self::BlockNumber,
            u32,
        >;

        // type FreeVM: FreeVM<Self>;

        /// A type that manages escrow, and therefore balances
        type Escrowed: EscrowTrait<Self>;

        /// A type that gives access to the new portal functionality
        type Portal: Portal<Self>;

        /// The maximum number of signals that can be queued for handling.
        ///
        /// When a signal from 3vm is requested, we add it to the queue to be handled by on_initialize
        ///
        /// This allows us to process the highest priority and mitigate any race conditions from additional steps.
        ///
        /// The reasons for limiting the queue depth are:
        ///
        /// 1. The queue is in storage in order to be persistent between blocks. We want to limit
        /// 	the amount of storage that can be consumed.
        /// 2. The queue is stored in a vector and needs to be decoded as a whole when reading
        ///		it at the end of each block. Longer queues take more weight to decode and hence
        ///		limit the amount of items that can be deleted per block.
        #[pallet::constant]
        type SignalQueueDepth: Get<u32>;
    }

    #[pallet::pallet]
    #[pallet::generate_store(pub (super) trait Store)]
    #[pallet::without_storage_info]
    pub struct Pallet<T>(_);

    #[pallet::hooks]
    impl<T: Config> Hooks<BlockNumberFor<T>> for Pallet<T> {
        // `on_initialize` is executed at the beginning of the block before any extrinsic are
        // dispatched.
        //
        // This function must return the weight consumed by `on_initialize` and `on_finalize`.
        fn on_initialize(n: T::BlockNumber) -> Weight {
            let weight = Self::process_signal_queue();
            // Check every XtxTimeoutCheckInterval blocks

            // what happens if the weight for the block is consumed, do these timeouts need to wait
            // for the next check interval to handle them? maybe we need an immediate queue
            //

            // Check for expiring bids each block
            <PendingXtxBidsTimeoutsMap<T>>::iter()
                .find(|(_xtx_id, bidding_timeouts_at)| {
                    // ToDo consider moving xtx_bids to xtx_ctx in order to self update to always determine status
                    bidding_timeouts_at <= &frame_system::Pallet::<T>::block_number()
                })
                .map(|(xtx_id, _bidding_timeouts_at)| {
                    let mut local_ctx = Self::setup(
                        CircuitStatus::PendingBidding,
                        &Self::account_id(),
                        Some(xtx_id),
                    )
                    .unwrap();

                    // Ensure Circuit::PendingBidding status
                    if local_ctx.xtx.status != CircuitStatus::PendingBidding {
                        Self::kill(&mut local_ctx, CircuitStatus::DroppedAtBidding);
                        return
                    }

                    let current_step = local_ctx.xtx.steps_cnt.0;
                    for mut fsx in local_ctx.full_side_effects[current_step as usize].iter_mut() {
                        let sfx_id = fsx.generate_id::<SystemHashing<T>, T>(local_ctx.xtx_id);
                        if let Some(best_sfx_bid) = <PendingSFXBids<T>>::get(xtx_id, sfx_id) {
                            fsx.best_bid = Some(best_sfx_bid);
                        } else {
                            // error - some FSX don't have bids
                            Self::kill(&mut local_ctx, CircuitStatus::DroppedAtBidding);
                            Self::emit_status_update(
                                local_ctx.xtx_id,
                                Some(local_ctx.xtx),
                                None,
                            );
                            return
                        }
                    }

                    let status_change = Self::update(&mut local_ctx).unwrap();

                    Self::square_up(&mut local_ctx, None)
                        .expect("Expect Bonding Bids at square up to be infallible since funds of requester have been reserved at the SFX submission");

                    Self::apply(
                        &mut local_ctx,
                        status_change,
                    );

                    Self::emit_status_update(
                        local_ctx.xtx_id,
                        Some(local_ctx.xtx),
                        None,
                    );
                });
            // Go over pending Bids to discover whether

            // Scenario 1: all the timeout s can be handled in the block space
            // Scenario 2: all but 5 timeouts can be handled
            //     - add the 5 timeouts to an immediate queue for the next block
            if n % T::XtxTimeoutCheckInterval::get() == T::BlockNumber::from(0u8) {
                let mut deletion_counter: u32 = 0;
                // Go over all unfinished Xtx to find those that timed out
                <PendingXtxTimeoutsMap<T>>::iter()
                    .find(|(_xtx_id, timeout_at)| {
                        timeout_at <= &frame_system::Pallet::<T>::block_number()
                    })
                    .map(|(xtx_id, _timeout_at)| {
                        if deletion_counter > T::DeletionQueueLimit::get() {
                            return
                        }
                        let mut local_xtx_ctx =
                            Self::setup(CircuitStatus::Ready, &Self::account_id(), Some(xtx_id))
                                .unwrap();

                        Self::kill(&mut local_xtx_ctx, CircuitStatus::RevertTimedOut);

                        Self::emit_status_update(
                            local_xtx_ctx.xtx_id,
                            Some(local_xtx_ctx.xtx),
                            None,
                        );
                        deletion_counter += 1;
                    });
            }

            // Anything that needs to be done at the start of the block.
            // We don't do anything here.
            // ToDo: Do active xtx signals overview and Cancel if time elapsed
            weight
        }

        fn on_finalize(_n: T::BlockNumber) {
            // We don't do anything here.

            // if module block number
            // x-t3rn#4: Go over open Xtx and cancel if necessary
        }

        // A runtime code run after every block and have access to extended set of APIs.
        //
        // For instance you can generate extrinsics for the upcoming produced block.
        fn offchain_worker(_n: T::BlockNumber) {
            // We don't do anything here.
            // but we could dispatch extrinsic (transaction/unsigned/inherent) using
            // sp_io::submit_extrinsic
        }
    }

    impl<T: Config> OnLocalTrigger<T, BalanceOf<T>> for Pallet<T> {
        fn load_local_state(
            origin: &OriginFor<T>,
            maybe_xtx_id: Option<T::Hash>,
        ) -> Result<LocalStateExecutionView<T, BalanceOf<T>>, DispatchError> {
            let requester = Self::authorize(origin.to_owned(), CircuitRole::ContractAuthor)?;

            let fresh_or_revoked_exec = match maybe_xtx_id {
                Some(_xtx_id) => CircuitStatus::Ready,
                None => CircuitStatus::Requested,
            };

            let mut local_xtx_ctx: LocalXtxCtx<T> =
                Self::setup(fresh_or_revoked_exec, &requester, maybe_xtx_id)?;
            log::debug!(
                target: "runtime::circuit",
                "load_local_state with status: {:?}",
                local_xtx_ctx.xtx.status
            );

            // There should be no apply step since no change could have happen during the state access
            let hardened_side_effects = local_xtx_ctx
                .full_side_effects
                .iter()
                .map(|step| {
                    step.iter()
                        .map(|fsx| {
                            let effect: HardenedSideEffect<
                                T::AccountId,
                                T::BlockNumber,
                                BalanceOf<T>,
                            > = fsx.clone().try_into().map_err(|e| {
                                log::debug!(
                                    target: "runtime::circuit",
                                    "Error converting side effect to runtime: {:?}",
                                    e
                                );
                                Error::<T>::FailedToHardenFullSideEffect
                            })?;
                            Ok(effect)
                        })
                        .collect::<Result<
                            Vec<HardenedSideEffect<T::AccountId, T::BlockNumber, BalanceOf<T>>>,
                            Error<T>,
                        >>()
                })
                .collect::<Result<
                    Vec<Vec<HardenedSideEffect<T::AccountId, T::BlockNumber, BalanceOf<T>>>>,
                    Error<T>,
                >>()?;

            // We must apply the state only if its generated and fresh
            if maybe_xtx_id.is_none() {
                // Update local context
                let status_change = Self::update(&mut local_xtx_ctx)?;

                let _ = Self::apply(&mut local_xtx_ctx, status_change);
            }

            // There should be no apply step since no change could have happen during the state access
            Ok(LocalStateExecutionView::<T, BalanceOf<T>>::new(
                local_xtx_ctx.xtx_id,
                local_xtx_ctx.local_state.clone(),
                hardened_side_effects,
                local_xtx_ctx.xtx.steps_cnt,
            ))
        }

        fn on_local_trigger(origin: &OriginFor<T>, trigger: LocalTrigger<T>) -> DispatchResult {
            log::debug!(
                target: "runtime::circuit",
                "Handling on_local_trigger xtx: {:?}, contract: {:?}, side_effects: {:?}",
                trigger.maybe_xtx_id,
                trigger.contract,
                trigger.submitted_side_effects
            );
            // Authorize: Retrieve sender of the transaction.
            let requester = Self::authorize(origin.to_owned(), CircuitRole::ContractAuthor)?;

            let fresh_or_revoked_exec = match trigger.maybe_xtx_id {
                Some(_xtx_id) => CircuitStatus::Ready,
                None => CircuitStatus::Requested,
            };
            // Setup: new xtx context
            let mut local_xtx_ctx: LocalXtxCtx<T> = Self::setup(
                fresh_or_revoked_exec.clone(),
                &requester,
                trigger.maybe_xtx_id,
            )?;

            log::debug!(
                target: "runtime::circuit",
                "submit_side_effects xtx state with status: {:?}",
                local_xtx_ctx.xtx.status
            );

            // ToDo: This should be converting the side effect from local trigger to FSE
            let side_effects = Self::exec_in_xtx_ctx(
                local_xtx_ctx.xtx_id,
                local_xtx_ctx.local_state.clone(),
                local_xtx_ctx.full_side_effects.clone(),
                local_xtx_ctx.xtx.steps_cnt,
            )
            .map_err(|_e| {
                if fresh_or_revoked_exec == CircuitStatus::Ready {
                    Self::kill(&mut local_xtx_ctx, CircuitStatus::RevertKill)
                }
                Error::<T>::ContractXtxKilledRunOutOfFunds
            })?;

            // ToDo: Align whether 3vm wants to enforce side effects sequence into steps
            let sequential = false;
            // Validate: Side Effects
            Self::validate(&side_effects, &mut local_xtx_ctx, &requester, sequential)?;

            // Account fees and charges
            Self::square_up(&mut local_xtx_ctx, None)?;

            // Update local context
            let status_change = Self::update(&mut local_xtx_ctx)?;

            // Apply: all necessary changes to state in 1 go
            let (_, added_full_side_effects) = Self::apply(&mut local_xtx_ctx, status_change);

            // Emit: From Circuit events
            Self::emit_sfx(local_xtx_ctx.xtx_id, &requester, &side_effects);

            Ok(())
        }

        fn on_signal(origin: &OriginFor<T>, signal: ExecutionSignal<T::Hash>) -> DispatchResult {
            log::debug!(target: "runtime::circuit", "Handling on_signal {:?}", signal);
            let requester = Self::authorize(origin.to_owned(), CircuitRole::ContractAuthor)?;

            <SignalQueue<T>>::mutate(|q| {
                q.try_push((requester, signal))
                    .map_err(|_| Error::<T>::SignalQueueFull)
            })?;
            Ok(())
        }
    }

    #[pallet::call]
    impl<T: Config> Pallet<T> {
        /// Used by other pallets that want to create the exec order
        #[pallet::weight(<T as pallet::Config>::WeightInfo::on_local_trigger())]
        pub fn on_local_trigger(origin: OriginFor<T>, trigger: Vec<u8>) -> DispatchResult {
            <Self as OnLocalTrigger<T, BalanceOf<T>>>::on_local_trigger(
                &origin,
                LocalTrigger::<T>::decode(&mut &trigger[..])
                    .map_err(|_| Error::<T>::InsuranceBondNotRequired)?,
            )
        }

        #[pallet::weight(<T as pallet::Config>::WeightInfo::on_local_trigger())]
        pub fn on_xcm_trigger(_origin: OriginFor<T>) -> DispatchResultWithPostInfo {
            // ToDo: Check TriggerAuthRights for local triggers
            unimplemented!();
        }

        #[pallet::weight(<T as pallet::Config>::WeightInfo::on_local_trigger())]
        pub fn on_remote_gateway_trigger(_origin: OriginFor<T>) -> DispatchResultWithPostInfo {
            unimplemented!();
        }

        #[pallet::weight(<T as pallet::Config>::WeightInfo::cancel_xtx())]
        pub fn cancel_xtx(origin: OriginFor<T>, xtx_id: T::Hash) -> DispatchResultWithPostInfo {
            let requester = Self::authorize(origin, CircuitRole::Requester)?;
            // Setup: new xtx context
            let mut local_ctx: LocalXtxCtx<T> =
                Self::setup(CircuitStatus::PendingBidding, &requester, Some(xtx_id))?;

            if requester != local_ctx.xtx.requester
                || local_ctx.xtx.status > CircuitStatus::PendingBidding
            {
                return Err(Error::<T>::UnauthorizedCancellation.into())
            }

            // Drop cancellation in case some bids have already been posted
            if Self::get_current_step_fsx(&local_ctx)
                .iter()
                .any(|fsx| fsx.best_bid.is_some())
            {
                return Err(Error::<T>::UnauthorizedCancellation.into())
            }

            Self::kill(&mut local_ctx, CircuitStatus::DroppedAtBidding);

            Ok(().into())
        }

        #[pallet::weight(<T as pallet::Config>::WeightInfo::on_extrinsic_trigger())]
        pub fn on_extrinsic_trigger(
            origin: OriginFor<T>,
            side_effects: Vec<SideEffect<T::AccountId, EscrowedBalanceOf<T, T::Escrowed>>>,
            sequential: bool,
        ) -> DispatchResultWithPostInfo {
            // Authorize: Retrieve sender of the transaction.
            let requester = Self::authorize(origin, CircuitRole::Requester)?;
            // Setup: new xtx context
            let mut local_xtx_ctx: LocalXtxCtx<T> =
                Self::setup(CircuitStatus::Requested, &requester, None)?;

            // Validate: Side Effects - refactor: remove local_ctx
            Self::validate(&side_effects, &mut local_xtx_ctx, &requester, sequential).map_err(
                |e| {
                    log::error!("Self::validate hit an error -- {:?}", e);
                    Error::<T>::SideEffectsValidationFailed
                },
            )?;

            // Account fees and charges
            Self::square_up(&mut local_xtx_ctx, None)?;

            // Update local context
            let status_change = Self::update(&mut local_xtx_ctx)?;

            // Apply: all necessary changes to state in 1 go
            let (_, added_full_side_effects) = Self::apply(&mut local_xtx_ctx, status_change);

            // Emit: From Circuit events
            Self::emit_sfx(local_xtx_ctx.xtx_id, &requester, &side_effects);

            Ok(().into())
        }

        #[pallet::weight(<T as pallet::Config>::WeightInfo::bid_sfx())]
        pub fn bid_sfx(
            origin: OriginFor<T>, // Active relayer
            sfx_id: SideEffectId<T>,
            bid_amount: EscrowedBalanceOf<T, T::Escrowed>,
        ) -> DispatchResultWithPostInfo {
            // Authorize: Retrieve sender of the transaction.
            let executor = Self::authorize(origin, CircuitRole::Executor)?;

            // retrieve xtx_id
            let xtx_id = <Self as Store>::SFX2XTXLinksMap::get(sfx_id)
                .ok_or(Error::<T>::LocalSideEffectExecutionNotApplicable)?;

            // Setup: retrieve local xtx context
            let mut local_ctx: LocalXtxCtx<T> =
                Self::setup(CircuitStatus::PendingBidding, &executor, Some(xtx_id))?;

            // Check for the previous bids for SFX.
            // ToDo: Consider moving to setup to keep the rule of single storage access at setup.
            let current_accepted_bid =
                crate::Pallet::<T>::storage_read_sfx_accepted_bid(&mut local_ctx, sfx_id);

            let accepted_as_best_bid = Optimistic::<T>::try_bid_4_sfx(
                &mut local_ctx,
                &executor,
                bid_amount,
                sfx_id,
                current_accepted_bid,
            )?;

            crate::Pallet::<T>::storage_write_new_sfx_accepted_bid(
                &mut local_ctx,
                sfx_id,
                accepted_as_best_bid,
            );

            Self::deposit_event(Event::SFXNewBidReceived(
                sfx_id,
                executor.clone(),
                bid_amount,
            ));

            Ok(().into())
        }

        #[pallet::weight(<T as pallet::Config>::WeightInfo::execute_side_effects_with_xbi())]
        pub fn execute_side_effects_with_xbi(
            origin: OriginFor<T>, // Active relayer
            xtx_id: XExecSignalId<T>,
            side_effect: SideEffect<
                <T as frame_system::Config>::AccountId,
                EscrowedBalanceOf<T, <T as Config>::Escrowed>,
            >,
            max_exec_cost: u128,
            max_notifications_cost: u128,
        ) -> DispatchResultWithPostInfo {
            let sfx_id = side_effect.generate_id::<SystemHashing<T>>(xtx_id.as_ref(), 0u32);

            if T::XBIPortal::get_status(sfx_id) != XBIStatus::UnknownId {
                return Err(Error::<T>::SideEffectIsAlreadyScheduledToExecuteOverXBI.into())
            }
            // Authorize: Retrieve sender of the transaction.
            let executor = Self::authorize(origin, CircuitRole::Executor)?;

            // Setup: retrieve local xtx context
            let mut local_ctx: LocalXtxCtx<T> =
                Self::setup(CircuitStatus::PendingExecution, &executor, Some(xtx_id))?;

            let xbi =
                sfx_2_xbi::<T, T::Escrowed>(
                    &side_effect,
                    XBIMetadata::new_with_default_timeouts(
                        XbiId::<T>::local_hash_2_xbi_id(sfx_id)?,
                        T::Xdns::get_gateway_para_id(&side_effect.target)?,
                        T::SelfParaId::get(),
                        max_exec_cost,
                        max_notifications_cost,
                        Some(Sabi::account_bytes_2_account_32(executor.encode()).map_err(
                            |_| Error::<T>::FailedToCreateXBIMetadataDueToWrongAccountConversion,
                        )?),
                    ),
                )
                .map_err(|_e| Error::<T>::FailedToConvertSFX2XBI)?;

            // Use encoded XBI hash as ID for the executor's charge
            let charge_id = T::Hashing::hash(&xbi.encode()[..]);
            let total_max_rewards = xbi.metadata.total_max_costs_in_local_currency()?;

            // fixme: must be solved with charging and update status order if XBI is the first SFX
            if local_ctx.xtx.status == CircuitStatus::Ready {
                local_ctx.xtx.status = CircuitStatus::PendingExecution;
            }

            Self::square_up(
                &mut local_ctx,
                Some((charge_id, executor, total_max_rewards)),
            )?;

            T::XBIPromise::then(
                xbi,
                pallet::Call::<T>::on_xbi_sfx_resolved { sfx_id }.into(),
            )?;

            let status_change = Self::update(&mut local_ctx)?;

            Self::apply(&mut local_ctx, status_change);

            Ok(().into())
        }

        #[pallet::weight(< T as Config >::WeightInfo::confirm_side_effect())]
        pub fn on_xbi_sfx_resolved(
            _origin: OriginFor<T>,
            sfx_id: T::Hash,
        ) -> DispatchResultWithPostInfo {
            Self::do_xbi_exit(
                T::XBIPortal::get_check_in(sfx_id)?,
                T::XBIPortal::get_check_out(sfx_id)?,
            )?;
            Ok(().into())
        }

        /// Blind version should only be used for testing - unsafe since skips inclusion proof check.
        #[pallet::weight(< T as Config >::WeightInfo::confirm_side_effect())]
        pub fn confirm_side_effect(
            origin: OriginFor<T>,
            sfx_id: SideEffectId<T>,
            confirmation: ConfirmedSideEffect<
                <T as frame_system::Config>::AccountId,
                <T as frame_system::Config>::BlockNumber,
                EscrowedBalanceOf<T, T::Escrowed>,
            >,
        ) -> DispatchResultWithPostInfo {
            // Authorize: Retrieve sender of the transaction.
            let executor = Self::authorize(origin, CircuitRole::Executor)?;
            let xtx_id = <Self as Store>::SFX2XTXLinksMap::get(sfx_id)
                .ok_or(Error::<T>::LocalSideEffectExecutionNotApplicable)?;

            // Setup: retrieve local xtx context
            let mut local_xtx_ctx: LocalXtxCtx<T> =
                Self::setup(CircuitStatus::PendingExecution, &executor, Some(xtx_id))?;

            Self::confirm(&mut local_xtx_ctx, &executor, &sfx_id, &confirmation)?;

            let status_change = Self::update(&mut local_xtx_ctx)?;

            // Apply: all necessary changes to state in 1 go
            let (maybe_xtx_changed, assert_full_side_effects_changed) =
                Self::apply(&mut local_xtx_ctx, status_change);

            Self::deposit_event(Event::SideEffectConfirmed(sfx_id));

            // Emit: From Circuit events
            Self::emit_status_update(
                local_xtx_ctx.xtx_id,
                maybe_xtx_changed,
                assert_full_side_effects_changed,
            );

            Ok(().into())
        }
    }

    use pallet_xbi_portal::xbi_abi::{
        AccountId20, AccountId32, AssetId, Data, Gas, Value, ValueEvm, XbiId,
    };
    use t3rn_primitives::side_effect::SFXBid;

    /// Events for the pallet.
    #[pallet::event]
    #[pallet::generate_deposit(pub (super) fn deposit_event)]
    pub enum Event<T: Config> {
        // XBI Exit events - consider moving to separate XBIPortalExit pallet.
        Transfer(T::AccountId, AccountId32, AccountId32, Value),
        TransferAssets(T::AccountId, AssetId, AccountId32, AccountId32, Value),
        TransferORML(T::AccountId, AssetId, AccountId32, AccountId32, Value),
        AddLiquidity(T::AccountId, AssetId, AssetId, Value, Value, Value),
        Swap(T::AccountId, AssetId, AssetId, Value, Value, Value),
        CallNative(T::AccountId, Data),
        CallEvm(
            T::AccountId,
            AccountId20,
            AccountId20,
            ValueEvm,
            Data,
            Gas,
            ValueEvm,
            Option<ValueEvm>,
            Option<ValueEvm>,
            Vec<(AccountId20, Vec<sp_core::H256>)>,
        ),
        CallWasm(T::AccountId, AccountId32, Value, Gas, Option<Value>, Data),
        CallCustom(
            T::AccountId,
            AccountId32,
            AccountId32,
            Value,
            Data,
            Gas,
            Data,
        ),
        Notification(T::AccountId, AccountId32, XBINotificationKind, Data, Data),
        Result(T::AccountId, AccountId32, XBICheckOutStatus, Data, Data),
        // Listeners - users + SDK + UI to know whether their request is accepted for exec and pending
        XTransactionReceivedForExec(XExecSignalId<T>),
        // New best bid for SFX has been accepted. Account here is an executor.
        SFXNewBidReceived(
            SideEffectId<T>,
            <T as frame_system::Config>::AccountId,
            EscrowedBalanceOf<T, T::Escrowed>,
        ),
        // An executions SideEffect was confirmed.
        SideEffectConfirmed(XExecSignalId<T>),
        // Listeners - users + SDK + UI to know whether their request is accepted for exec and ready
        XTransactionReadyForExec(XExecSignalId<T>),
        // Listeners - users + SDK + UI to know whether their request is accepted for exec and finished
        XTransactionStepFinishedExec(XExecSignalId<T>),
        // Listeners - users + SDK + UI to know whether their request is accepted for exec and finished
        XTransactionXtxFinishedExecAllSteps(XExecSignalId<T>),
        // Listeners - users + SDK + UI to know whether their request is accepted for exec and finished
        XTransactionXtxRevertedAfterTimeOut(XExecSignalId<T>),
        // Listeners - users + SDK + UI to know whether their request is accepted for exec and finished
        XTransactionXtxDroppedAtBidding(XExecSignalId<T>),
        // Listeners - executioners/relayers to know new challenges and perform offline risk/reward calc
        //  of whether side effect is worth picking up
        NewSideEffectsAvailable(
            <T as frame_system::Config>::AccountId,
            XExecSignalId<T>,
            Vec<
                SideEffect<
                    <T as frame_system::Config>::AccountId,
                    EscrowedBalanceOf<T, T::Escrowed>,
                >,
            >,
            Vec<SideEffectId<T>>,
        ),
        // Listeners - executioners/relayers to know that certain SideEffects are no longer valid
        // ToDo: Implement Xtx timeout!
        CancelledSideEffects(
            <T as frame_system::Config>::AccountId,
            XtxId<T>,
            Vec<
                SideEffect<
                    <T as frame_system::Config>::AccountId,
                    EscrowedBalanceOf<T, T::Escrowed>,
                >,
            >,
        ),
        // Listeners - executioners/relayers to know whether they won the confirmation challenge
        SideEffectsConfirmed(
            XtxId<T>,
            Vec<
                Vec<
                    FullSideEffect<
                        <T as frame_system::Config>::AccountId,
                        <T as frame_system::Config>::BlockNumber,
                        EscrowedBalanceOf<T, T::Escrowed>,
                    >,
                >,
            >,
        ),
        EscrowTransfer(
            // ToDo: Inspect if Xtx needs to be here and how to process from protocol
            T::AccountId,                                  // from
            T::AccountId,                                  // to
            EscrowedBalanceOf<T, <T as Config>::Escrowed>, // value
        ),
    }

    #[pallet::error]
    pub enum Error<T> {
        UpdateXtxTriggeredWithUnexpectedStatus,
        ApplyTriggeredWithUnexpectedStatus,
        RequesterNotEnoughBalance,
        ContractXtxKilledRunOutOfFunds,
        ChargingTransferFailed,
        ChargingTransferFailedAtPendingExecution,
        XtxChargeFailedRequesterBalanceTooLow,
        XtxChargeBondDepositFailedCantAccessBid,
        FinalizeSquareUpFailed,
        CriticalStateSquareUpCalledToFinishWithoutFsxConfirmed,
        RewardTransferFailed,
        RefundTransferFailed,
        SideEffectsValidationFailed,
        InsuranceBondNotRequired,
        BiddingInactive,
        BiddingRejectedBidBelowDust,
        BiddingRejectedExecutorNotEnoughBalance,
        BiddingRejectedBidTooHigh,
        BiddingRejectedBetterBidFound,
        BiddingFailedExecutorsBalanceTooLowToReserve,
        InsuranceBondAlreadyDeposited,
        SetupFailed,
        SetupFailedXtxNotFound,
        SetupFailedXtxStorageArtifactsNotFound,
        SetupFailedIncorrectXtxStatus,
        SetupFailedDuplicatedXtx,
        SetupFailedEmptyXtx,
        SetupFailedXtxAlreadyFinished,
        SetupFailedXtxWasDroppedAtBidding,
        SetupFailedXtxReverted,
        SetupFailedXtxRevertedTimeout,
        SetupFailedUnknownXtx,
        InvalidFSXBidStateLocated,
        EnactSideEffectsCanOnlyBeCalledWithMin1StepFinished,
        FatalXtxTimeoutXtxIdNotMatched,
        RelayEscrowedFailedNothingToConfirm,
        FatalCommitSideEffectWithoutConfirmationAttempt,
        FatalErroredCommitSideEffectConfirmationAttempt,
        FatalErroredRevertSideEffectConfirmationAttempt,
        FailedToHardenFullSideEffect,
        ApplyFailed,
        DeterminedForbiddenXtxStatus,
        SideEffectIsAlreadyScheduledToExecuteOverXBI,
        LocalSideEffectExecutionNotApplicable,
        LocalExecutionUnauthorized,
        UnauthorizedCancellation,
        FailedToConvertSFX2XBI,
        FailedToCheckInOverXBI,
        FailedToCreateXBIMetadataDueToWrongAccountConversion,
        FailedToConvertXBIResult2SFXConfirmation,
        FailedToEnterXBIPortal,
        FailedToExitXBIPortal,
        XBIExitFailedOnSFXConfirmation,
        UnsupportedRole,
        InvalidLocalTrigger,
        SignalQueueFull,
    }
}

pub fn get_xtx_status() {}

/// Payload used by this example crate to hold price
/// data required to submit a transaction.
#[derive(Encode, Decode, Clone, PartialEq, Eq, RuntimeDebug)]
pub struct Payload<Public, BlockNumber> {
    block_number: BlockNumber,
    public: Public,
}

impl<T: SigningTypes> SignedPayload<T> for Payload<T::Public, T::BlockNumber> {
    fn public(&self) -> T::Public {
        self.public.clone()
    }
}

impl<T: Config> Pallet<T> {
    fn setup(
        current_status: CircuitStatus,
        requester: &T::AccountId,
        xtx_id: Option<XExecSignalId<T>>,
    ) -> Result<LocalXtxCtx<T>, Error<T>> {
        match current_status {
            CircuitStatus::Requested => {
                if let Some(id) = xtx_id {
                    if <Self as Store>::XExecSignals::contains_key(id) {
                        return Err(Error::<T>::SetupFailedDuplicatedXtx)
                    }
                }
                // ToDo: Introduce default delay
                let (timeouts_at, delay_steps_at): (T::BlockNumber, Option<Vec<T::BlockNumber>>) = (
                    T::XtxTimeoutDefault::get() + frame_system::Pallet::<T>::block_number(),
                    None,
                );

                let (x_exec_signal_id, x_exec_signal) =
                    XExecSignal::<T::AccountId, T::BlockNumber>::setup_fresh::<T>(
                        requester,
                        timeouts_at,
                        delay_steps_at,
                    );

                Ok(LocalXtxCtx {
                    local_state: LocalState::new(),
                    use_protocol: UniversalSideEffectsProtocol::new(),
                    xtx_id: x_exec_signal_id,
                    xtx: x_exec_signal,
                    full_side_effects: vec![],
                })
            },
            CircuitStatus::Ready
            | CircuitStatus::PendingExecution
            | CircuitStatus::PendingBidding
            | CircuitStatus::Finished => {
                if let Some(id) = xtx_id {
                    let xtx = <Self as Store>::XExecSignals::get(id)
                        .ok_or(Error::<T>::SetupFailedUnknownXtx)?;
                    // Make sure in case of commit_relay to only check finished Xtx
                    if current_status == CircuitStatus::Finished
                        && xtx.status < CircuitStatus::Finished
                    {
                        log::debug!(
                            "Incorrect status current_status: {:?} xtx_status {:?}",
                            current_status,
                            xtx.status
                        );
                        return Err(Error::<T>::SetupFailedIncorrectXtxStatus)
                    }

                    let full_side_effects = <Self as Store>::FullSideEffects::get(id)
                        .ok_or(Error::<T>::SetupFailedXtxStorageArtifactsNotFound)?;
                    let local_state = <Self as Store>::LocalXtxStates::get(id)
                        .ok_or(Error::<T>::SetupFailedXtxStorageArtifactsNotFound)?;

                    Ok(LocalXtxCtx {
                        local_state,
                        use_protocol: UniversalSideEffectsProtocol::new(),
                        xtx_id: id,
                        xtx,
                        full_side_effects,
                    })
                } else {
                    Err(Error::<T>::SetupFailedEmptyXtx)
                }
            },
            CircuitStatus::FinishedAllSteps => Err(Error::<T>::SetupFailedXtxAlreadyFinished),
            CircuitStatus::RevertKill => Err(Error::<T>::SetupFailedXtxRevertedTimeout),
            CircuitStatus::RevertMisbehaviour => Err(Error::<T>::SetupFailedXtxReverted),
            CircuitStatus::Committed => Err(Error::<T>::SetupFailedXtxAlreadyFinished),
            CircuitStatus::Reverted => Err(Error::<T>::SetupFailedXtxReverted),
            CircuitStatus::RevertTimedOut => Err(Error::<T>::SetupFailedXtxRevertedTimeout),
            CircuitStatus::DroppedAtBidding => Err(Error::<T>::SetupFailedXtxWasDroppedAtBidding),
        }
    }

    // Updates local xtx context without touching the storage.
    fn update(
        mut local_ctx: &mut LocalXtxCtx<T>,
    ) -> Result<(CircuitStatus, CircuitStatus), Error<T>> {
        let current_status = local_ctx.xtx.status.clone();

        // Apply will try to move the status of Xtx from the current to the closest valid one.
        match current_status {
            CircuitStatus::Requested => {
                local_ctx.xtx.steps_cnt = (0, local_ctx.full_side_effects.len() as u32);
            },
            CircuitStatus::RevertTimedOut => {},
            CircuitStatus::Ready | CircuitStatus::PendingExecution | CircuitStatus::Finished => {
                // Check whether all of the side effects in this steps are confirmed - the status now changes to CircuitStatus::Finished
                if !Self::get_current_step_fsx(local_ctx)
                    .iter()
                    .any(|fsx| fsx.confirmed.is_none())
                {
                    local_ctx.xtx.steps_cnt =
                        (local_ctx.xtx.steps_cnt.0 + 1, local_ctx.xtx.steps_cnt.1);

                    local_ctx.xtx.status = CircuitStatus::Finished;

                    // All of the steps are completed - the xtx has been finalized
                    if local_ctx.xtx.steps_cnt.0 == local_ctx.xtx.steps_cnt.1 {
                        local_ctx.xtx.status = CircuitStatus::FinishedAllSteps;
                        return Ok((current_status, CircuitStatus::FinishedAllSteps))
                    }
                }
            },
            _ => {},
        }

        let new_status = CircuitStatus::determine_xtx_status(&local_ctx.full_side_effects)?;
        local_ctx.xtx.status = new_status.clone();

        Ok((current_status, new_status))
    }

    /// Returns: Returns changes written to the state if there are any.
    ///     For now only returns Xtx and FullSideEffects that changed.
    fn apply(
        local_ctx: &mut LocalXtxCtx<T>,
        status_change: (CircuitStatus, CircuitStatus),
    ) -> (
        Option<XExecSignal<T::AccountId, T::BlockNumber>>,
        Option<
            Vec<
                Vec<
                    FullSideEffect<T::AccountId, T::BlockNumber, EscrowedBalanceOf<T, T::Escrowed>>,
                >,
            >,
        >,
    ) {
        // let current_status = local_ctx.xtx.status.clone();
        let (old_status, new_status) = (status_change.0, status_change.1);

        match old_status {
            CircuitStatus::Requested => {
                // Iterate over full side effects to detect ones to execute locally.
                fn is_local<T: Config>(gateway_id: &[u8; 4]) -> bool {
                    if *gateway_id == T::SelfGatewayId::get() {
                        return true
                    }
                    let gateway_type = <T as Config>::Xdns::get_gateway_type_unsafe(gateway_id);
                    gateway_type == GatewayType::ProgrammableInternal(0)
                }

                let steps_side_effects_ids: Vec<(
                    usize,
                    SideEffectId<T>,
                    XExecStepSideEffectId<T>,
                )> = local_ctx
                    .full_side_effects
                    .clone()
                    .iter()
                    .enumerate()
                    .flat_map(|(cnt, fsx_step)| {
                        fsx_step
                            .iter()
                            .map(|full_side_effect| {
                                full_side_effect
                                    .generate_id::<SystemHashing<T>, T>(local_ctx.xtx_id)
                            })
                            .map(|side_effect_hash| {
                                (
                                    cnt,
                                    side_effect_hash,
                                    XExecSignal::<T::AccountId, T::BlockNumber>::generate_step_id::<
                                        T,
                                    >(local_ctx.xtx_id, cnt),
                                )
                            })
                            .collect::<Vec<(usize, SideEffectId<T>, XExecStepSideEffectId<T>)>>()
                    })
                    .collect();

                <FullSideEffects<T>>::insert::<
                    XExecSignalId<T>,
                    Vec<
                        Vec<
                            FullSideEffect<
                                T::AccountId,
                                T::BlockNumber,
                                EscrowedBalanceOf<T, T::Escrowed>,
                            >,
                        >,
                    >,
                >(local_ctx.xtx_id, local_ctx.full_side_effects.clone());

                for (_step_cnt, side_effect_id, _step_side_effect_id) in steps_side_effects_ids {
                    <SFX2XTXLinksMap<T>>::insert::<SideEffectId<T>, XExecSignalId<T>>(
                        side_effect_id,
                        local_ctx.xtx_id,
                    );
                }

                <LocalXtxStates<T>>::insert::<XExecSignalId<T>, LocalState>(
                    local_ctx.xtx_id,
                    local_ctx.local_state.clone(),
                );
                <PendingXtxTimeoutsMap<T>>::insert::<XExecSignalId<T>, T::BlockNumber>(
                    local_ctx.xtx_id,
                    local_ctx.xtx.timeouts_at,
                );
                <PendingXtxBidsTimeoutsMap<T>>::insert::<XExecSignalId<T>, T::BlockNumber>(
                    local_ctx.xtx_id,
                    T::SFXBiddingPeriod::get() + frame_system::Pallet::<T>::block_number(),
                );
                <XExecSignals<T>>::insert::<
                    XExecSignalId<T>,
                    XExecSignal<T::AccountId, T::BlockNumber>,
                >(local_ctx.xtx_id, local_ctx.xtx.clone());

                (
                    Some(local_ctx.xtx.clone()),
                    Some(local_ctx.full_side_effects.to_vec()),
                )
            },
            CircuitStatus::PendingBidding => {
                match new_status {
                    CircuitStatus::Ready => {
                        <Self as Store>::FullSideEffects::mutate(local_ctx.xtx_id, |x| {
                            *x = Some(local_ctx.full_side_effects.clone())
                        });
                        <Self as Store>::XExecSignals::mutate(local_ctx.xtx_id, |x| {
                            *x = Some(local_ctx.xtx.clone())
                        });
                    },
                    CircuitStatus::DroppedAtBidding => {
                        // Clean all associated Xtx entries
                        <Self as Store>::XExecSignals::remove(local_ctx.xtx_id);
                        <Self as Store>::PendingXtxTimeoutsMap::remove(local_ctx.xtx_id);
                        <Self as Store>::LocalXtxStates::remove(local_ctx.xtx_id);
                        <Self as Store>::FullSideEffects::remove(local_ctx.xtx_id);
                        for fsx_step in &local_ctx.full_side_effects {
                            for fsx in fsx_step {
                                <Self as Store>::SFX2XTXLinksMap::remove(
                                    fsx.generate_id::<SystemHashing<T>, T>(local_ctx.xtx_id),
                                );
                            }
                        }
                    },
                    _ => {},
                }
                // Always clean temporary PendingSFXBids and TimeoutsMap after bidding
                <Self as Store>::PendingSFXBids::remove_prefix(local_ctx.xtx_id, None);
                <Self as Store>::PendingXtxBidsTimeoutsMap::remove(local_ctx.xtx_id);
                (
                    Some(local_ctx.xtx.clone()),
                    Some(local_ctx.full_side_effects.to_vec()),
                )
            },
            CircuitStatus::RevertTimedOut => {
                <Self as Store>::XExecSignals::mutate(local_ctx.xtx_id, |x| {
                    *x = Some(local_ctx.xtx.clone())
                });

                <Self as Store>::PendingXtxTimeoutsMap::remove(local_ctx.xtx_id);
                (
                    Some(local_ctx.xtx.clone()),
                    Some(local_ctx.full_side_effects.clone()),
                )
            },
            // fixme: Separate for Bonded
            CircuitStatus::Ready | CircuitStatus::PendingExecution | CircuitStatus::Finished => {
                // Update set of full side effects assuming the new confirmed has appeared
                <Self as Store>::FullSideEffects::mutate(local_ctx.xtx_id, |x| {
                    *x = Some(local_ctx.full_side_effects.clone())
                });

                <Self as Store>::XExecSignals::mutate(local_ctx.xtx_id, |x| {
                    *x = Some(local_ctx.xtx.clone())
                });
                if local_ctx.xtx.status.clone() > CircuitStatus::Ready {
                    (
                        Some(local_ctx.xtx.clone()),
                        Some(local_ctx.full_side_effects.clone()),
                    )
                } else {
                    (None, Some(local_ctx.full_side_effects.to_vec()))
                }
            },
            CircuitStatus::FinishedAllSteps => {
                // todo: cleanup all of the local storage
                // TODO cleanup sfx2xtx map
                <Self as Store>::XExecSignals::mutate(local_ctx.xtx_id, |x| {
                    *x = Some(local_ctx.xtx.clone())
                });

                <Self as Store>::PendingXtxTimeoutsMap::remove(local_ctx.xtx_id);
                (
                    Some(local_ctx.xtx.clone()),
                    Some(local_ctx.full_side_effects.clone()),
                )
            },
            _ => (None, None),
        }
    }

    fn emit_sfx(
        xtx_id: XExecSignalId<T>,
<<<<<<< HEAD
        maybe_xtx: Option<XExecSignal<T::AccountId, T::BlockNumber>>,
=======
>>>>>>> cfdd4d70
        subjected_account: &T::AccountId,
        side_effects: &Vec<SideEffect<T::AccountId, EscrowedBalanceOf<T, T::Escrowed>>>,
    ) {
        if !side_effects.is_empty() {
            Self::deposit_event(Event::NewSideEffectsAvailable(
                subjected_account.clone(),
                xtx_id,
                // ToDo: Emit circuit outbound messages -> side effects
                side_effects.to_vec(),
                side_effects
                    .iter()
                    .enumerate()
                    .map(|(index, se)| {
                        se.generate_id::<SystemHashing<T>>(xtx_id.as_ref(), index as u32)
                    })
                    .collect::<Vec<SideEffectId<T>>>(),
            ));
            // ToDo remove this
            Self::deposit_event(Event::XTransactionReceivedForExec(xtx_id));
        }
    }

    fn emit_status_update(
        xtx_id: XExecSignalId<T>,
        maybe_xtx: Option<
            XExecSignal<T::AccountId, T::BlockNumber, EscrowedBalanceOf<T, T::Escrowed>>,
        >,
        maybe_full_side_effects: Option<
            Vec<
                Vec<
                    FullSideEffect<T::AccountId, T::BlockNumber, EscrowedBalanceOf<T, T::Escrowed>>,
                >,
            >,
        >,
    ) {
        if let Some(xtx) = maybe_xtx {
            match xtx.status {
                CircuitStatus::PendingBidding =>
                    Self::deposit_event(Event::XTransactionReceivedForExec(xtx_id)),
                CircuitStatus::Ready =>
                    Self::deposit_event(Event::XTransactionReadyForExec(xtx_id)),
                CircuitStatus::Finished =>
                    Self::deposit_event(Event::XTransactionStepFinishedExec(xtx_id)),
                CircuitStatus::FinishedAllSteps =>
                    Self::deposit_event(Event::XTransactionXtxFinishedExecAllSteps(xtx_id)),
                CircuitStatus::RevertTimedOut =>
                    Self::deposit_event(Event::XTransactionXtxRevertedAfterTimeOut(xtx_id)),
                CircuitStatus::DroppedAtBidding =>
                    Self::deposit_event(Event::XTransactionXtxDroppedAtBidding(xtx_id)),
                _ => {},
            }
            if xtx.status >= CircuitStatus::PendingExecution {
                if let Some(full_side_effects) = maybe_full_side_effects {
                    Self::deposit_event(Event::SideEffectsConfirmed(xtx_id, full_side_effects));
                }
            }
        }
    }

    fn kill(local_ctx: &mut LocalXtxCtx<T>, cause: CircuitStatus) {
        local_ctx.xtx.status = cause.clone();
        Optimistic::<T>::try_slash(local_ctx);

        Self::square_up(local_ctx, None)
            .expect("Expect Revert and RevertKill options to square up to be infallible");

        Self::apply(local_ctx, (cause.clone(), cause));
    }

    fn square_up(
        local_ctx: &mut LocalXtxCtx<T>,
        maybe_xbi_execution_charge: Option<(
            T::Hash,
            <T as frame_system::Config>::AccountId,
            EscrowedBalanceOf<T, T::Escrowed>,
        )>,
    ) -> Result<(), Error<T>> {
        let requester = local_ctx.xtx.requester.clone();

        let unreserve_requester_xtx_max_rewards = |current_step_fsx: &Vec<
            FullSideEffect<
                <T as frame_system::Config>::AccountId,
                <T as frame_system::Config>::BlockNumber,
                EscrowedBalanceOf<T, <T as Config>::Escrowed>,
            >,
        >| {
            for fsx in current_step_fsx.iter() {
                <T as Config>::AccountManager::deposit_immediately(
                    &requester,
                    fsx.input.max_reward,
                    fsx.input.reward_asset_id,
                )
            }
        };
        match local_ctx.xtx.status {
            CircuitStatus::Requested => {
                for fsx in Self::get_current_step_fsx(local_ctx).iter() {
                    if !<T as Config>::AccountManager::can_withdraw(
                        &requester,
                        fsx.input.max_reward,
                        fsx.input.reward_asset_id,
                    ) {
                        return Err(Error::<T>::XtxChargeFailedRequesterBalanceTooLow)
                    }
                }
                for fsx in Self::get_current_step_fsx(local_ctx).iter() {
                    <T as Config>::AccountManager::withdraw_immediately(
                        &requester,
                        fsx.input.max_reward,
                        fsx.input.reward_asset_id,
                    )
                    .expect("Ensured can withdraw in can_withdraw loop over FSX")
                }
            },
            CircuitStatus::DroppedAtBidding => {
                unreserve_requester_xtx_max_rewards(Self::get_current_step_fsx(local_ctx));
            },
            CircuitStatus::Ready => {
                let current_step_sfx = Self::get_current_step_fsx(local_ctx);
                // Unreserve the max_rewards and replace with possibly lower bids of executor in following loop
                unreserve_requester_xtx_max_rewards(current_step_sfx);
                for fsx in current_step_sfx.iter() {
                    let charge_id = fsx.generate_id::<SystemHashing<T>, T>(local_ctx.xtx_id);
                    let bid_4_fsx: &SFXBid<T::AccountId, EscrowedBalanceOf<T, T::Escrowed>> =
                        if let Some(bid) = &fsx.best_bid {
                            bid
                        } else {
                            return Err(Error::<T>::XtxChargeBondDepositFailedCantAccessBid)
                        };

                    if bid_4_fsx.bid > Zero::zero() {
                        <T as Config>::AccountManager::deposit(
                            charge_id,
                            &requester,
                            Zero::zero(),
                            bid_4_fsx.bid,
                            BenefitSource::TrafficRewards,
                            CircuitRole::Requester,
                            Some(bid_4_fsx.executor.clone()),
                            fsx.input.reward_asset_id,
                        )
                        .map_err(|_e| Error::<T>::ChargingTransferFailed)?;
                    }
                }
            },
            CircuitStatus::PendingExecution => {
                let (charge_id, executor_payee, charge_fee) =
                    maybe_xbi_execution_charge.ok_or(Error::<T>::ChargingTransferFailed)?;

                <T as Config>::AccountManager::deposit(
                    charge_id,
                    &executor_payee,
                    charge_fee,
                    Zero::zero(),
                    BenefitSource::TrafficFees,
                    CircuitRole::Executor,
                    None,
                    None,
                )
                .map_err(|_e| Error::<T>::ChargingTransferFailedAtPendingExecution)?;
            },
            // todo: make sure callable once
            // todo: distinct between RevertTimedOut to iterate over all steps vs single step for Revert
            CircuitStatus::RevertTimedOut
            | CircuitStatus::Reverted
            | CircuitStatus::RevertMisbehaviour => {
                Optimistic::<T>::try_slash(local_ctx);
                for fsx in Self::get_current_step_fsx(local_ctx).iter() {
                    let charge_id = fsx.generate_id::<SystemHashing<T>, T>(local_ctx.xtx_id);
                    <T as Config>::AccountManager::try_finalize(
                        charge_id,
                        Outcome::Revert,
                        None,
                        None,
                    );
                }
            },
            CircuitStatus::Finished | CircuitStatus::FinishedAllSteps => {
                Optimistic::<T>::try_unbond(local_ctx)?;
                for fsx in Self::get_current_step_fsx(local_ctx).iter() {
                    let charge_id = fsx.generate_id::<SystemHashing<T>, T>(local_ctx.xtx_id);
                    let confirmed = if let Some(confirmed) = &fsx.confirmed {
                        Ok(confirmed)
                    } else {
                        Err(Error::<T>::CriticalStateSquareUpCalledToFinishWithoutFsxConfirmed)
                    }?;
                    // todo: Verify that cost can be repatriated on this occation and whether XBI Exec resoliution is expected for particular FSX
                    <T as Config>::AccountManager::finalize(
                        charge_id,
                        Outcome::Commit,
                        Some(confirmed.executioner.clone()),
                        confirmed.cost,
                    )
                    .map_err(|_e| Error::<T>::FinalizeSquareUpFailed)?;
                }
            },
            _ => {},
        }

        Ok(())
    }

    fn authorize(
        origin: OriginFor<T>,
        role: CircuitRole,
    ) -> Result<T::AccountId, sp_runtime::traits::BadOrigin> {
        match role {
            CircuitRole::Requester | CircuitRole::ContractAuthor => ensure_signed(origin),
            // ToDo: Handle active Relayer authorisation
            CircuitRole::Relayer => ensure_signed(origin),
            // ToDo: Handle bonded Executor authorisation
            CircuitRole::Executor => ensure_signed(origin),
            // ToDo: Handle other CircuitRoles
            _ => unimplemented!(),
        }
    }

    fn validate(
        side_effects: &[SideEffect<T::AccountId, EscrowedBalanceOf<T, T::Escrowed>>],
        local_ctx: &mut LocalXtxCtx<T>,
        _requester: &T::AccountId,
        _sequential: bool,
    ) -> Result<(), &'static str> {
        let mut full_side_effects: Vec<
            FullSideEffect<T::AccountId, T::BlockNumber, EscrowedBalanceOf<T, T::Escrowed>>,
        > = vec![];

        pub fn determine_security_lvl(gateway_type: GatewayType) -> SecurityLvl {
            if gateway_type == GatewayType::ProgrammableInternal(0)
                || gateway_type == GatewayType::OnCircuit(0)
            {
                SecurityLvl::Escrow
            } else {
                SecurityLvl::Optimistic
            }
        }

        // ToDo: Handle empty SFX case as error instead - must satisfy requirements of LocalTrigger
        if side_effects.is_empty() {
            local_ctx.full_side_effects = vec![vec![]];
            return Ok(())
        }

        for (index, sfx) in side_effects.iter().enumerate() {
            let gateway_abi = <T as Config>::Xdns::get_abi(sfx.target)?;
            let gateway_type = <T as Config>::Xdns::get_gateway_type_unsafe(&sfx.target);

            let allowed_side_effects = <T as Config>::Xdns::allowed_side_effects(&sfx.target);

            local_ctx
                .use_protocol
                .notice_gateway(sfx.target, allowed_side_effects);

            local_ctx
                .use_protocol
                .validate_args::<T::AccountId, T::BlockNumber, EscrowedBalanceOf<T, T::Escrowed>, SystemHashing<T>>(
                    sfx.clone(),
                    gateway_abi,
                    &mut local_ctx.local_state,
                    local_ctx.xtx_id.as_ref(),
                    index as u32
                ).map_err(|e| {
                log::debug!(target: "runtime::circuit", "validate -- error validating side effects {:?}", e);
                e
            })?;

            let (insurance, reward) = if let Some(insurance_and_reward) =
                UniversalSideEffectsProtocol::ensure_required_insurance::<
                    T::AccountId,
                    T::BlockNumber,
                    EscrowedBalanceOf<T, T::Escrowed>,
                    SystemHashing<T>,
                >(
                    sfx.clone(),
                    &mut local_ctx.local_state,
                    local_ctx.xtx_id.as_ref(),
                    index as u32,
                )? {
                (insurance_and_reward[0], insurance_and_reward[1])
            } else {
                return Err(
                    "SFX must have its insurance and reward linked into the last arguments list",
                )
            };
            if sfx.max_reward != reward {
                return Err("Side_effect max_reward must be equal to reward of Optional Insurance")
            }
            if sfx.insurance != insurance {
                return Err("Side_effect insurance must be equal to reward of Optional Insurance")
            }
            let submission_target_height = T::Portal::get_latest_finalized_height(sfx.target)?
                .ok_or("target height not found")?;

            full_side_effects.push(FullSideEffect {
                input: sfx.clone(),
                confirmed: None,
                security_lvl: determine_security_lvl(gateway_type),
                submission_target_height,
                best_bid: None,
                index: index as u32,
            });
        }
        // Circuit's automatic side effect ordering: execute escrowed asap, then line up optimistic ones
        full_side_effects.sort_by(|a, b| b.security_lvl.partial_cmp(&a.security_lvl).unwrap());

        let mut escrow_sfx_step: Vec<
            FullSideEffect<T::AccountId, T::BlockNumber, EscrowedBalanceOf<T, T::Escrowed>>,
        > = vec![];
        let mut optimistic_sfx_step: Vec<
            FullSideEffect<T::AccountId, T::BlockNumber, EscrowedBalanceOf<T, T::Escrowed>>,
        > = vec![];

        // Split for 2 following steps of Escrow and Optimistic and
        for sorted_fsx in full_side_effects.iter() {
            if sorted_fsx.security_lvl == SecurityLvl::Escrow {
                escrow_sfx_step.push(sorted_fsx.clone());
            } else if sorted_fsx.security_lvl == SecurityLvl::Optimistic {
                optimistic_sfx_step.push(sorted_fsx.clone());
            }
        }

        // full_side_effects_steps should be non-empty at this point
        if escrow_sfx_step.is_empty() {
            local_ctx.full_side_effects = vec![optimistic_sfx_step.clone()];
        } else if optimistic_sfx_step.is_empty() {
            local_ctx.full_side_effects = vec![escrow_sfx_step.clone()];
        } else {
            local_ctx.full_side_effects =
                vec![escrow_sfx_step.clone(), optimistic_sfx_step.clone()];
        }

        Ok(())
    }

    fn confirm(
        local_ctx: &mut LocalXtxCtx<T>,
        _relayer: &T::AccountId,
        sfx_id: &SideEffectId<T>,
        confirmation: &ConfirmedSideEffect<
            <T as frame_system::Config>::AccountId,
            <T as frame_system::Config>::BlockNumber,
            EscrowedBalanceOf<T, <T as Config>::Escrowed>,
        >,
    ) -> Result<(), &'static str> {
        fn confirm_order<T: Config>(
            xtx_id: XExecSignalId<T>,
            sfx_id: SideEffectId<T>,
            confirmation: &ConfirmedSideEffect<
                <T as frame_system::Config>::AccountId,
                <T as frame_system::Config>::BlockNumber,
                EscrowedBalanceOf<T, T::Escrowed>,
            >,
            step_side_effects: &mut Vec<
                FullSideEffect<
                    <T as frame_system::Config>::AccountId,
                    <T as frame_system::Config>::BlockNumber,
                    EscrowedBalanceOf<T, T::Escrowed>,
                >,
            >,
        ) -> Result<
            FullSideEffect<
                <T as frame_system::Config>::AccountId,
                <T as frame_system::Config>::BlockNumber,
                EscrowedBalanceOf<T, T::Escrowed>,
            >,
            &'static str,
        > {
            // Double check there are some side effects for that Xtx - should have been checked at API level tho already
            if step_side_effects.is_empty() {
                return Err("Xtx has an empty single step.")
            }

            // Find sfx object index in the current step
            match step_side_effects
                .iter()
                .position(|fsx| fsx.generate_id::<SystemHashing<T>, T>(xtx_id) == sfx_id)
            {
                Some(index) => {
                    // side effect found in current step
                    if step_side_effects[index].confirmed.is_none() {
                        // side effect unconfirmed currently
                        step_side_effects[index].confirmed = Some(confirmation.clone());
                        Ok(step_side_effects[index].clone())
                    } else {
                        Err("Side Effect already confirmed")
                    }
                },
                None => Err("Unable to find matching Side Effect in given Xtx to confirm"),
            }
        }

        // confirm order of current season, by passing the side_effects of it to confirm order.
        let fsx = confirm_order::<T>(
            local_ctx.xtx_id,
            *sfx_id,
            confirmation,
            &mut local_ctx.full_side_effects[local_ctx.xtx.steps_cnt.0 as usize],
        )?;

        log::debug!("Order confirmed!");

        let mut side_effect_id: [u8; 4] = [0, 0, 0, 0];
        side_effect_id.copy_from_slice(&fsx.input.encoded_action[0..4]);

        // confirm the payload is included in the specified block, and return the SideEffect params as defined in XDNS.
        // this could be multiple events!
        let (params, source) = <T as Config>::Portal::confirm_and_decode_payload_params(
            fsx.input.target,
            fsx.submission_target_height,
            confirmation.inclusion_data.clone(),
            side_effect_id,
        )
        .map_err(|_| "SideEffect confirmation failed!")?;
        // ToDo: handle misbehaviour
        log::debug!("SFX confirmation params: {:?}", params);

        let side_effect_interface =
            <T as Config>::Xdns::fetch_side_effect_interface(side_effect_id);

        log::debug!("Found SFX interface!");

        confirmation_plug::<T>(
            &Box::new(side_effect_interface.unwrap()),
            params,
            source,
            &local_ctx.local_state,
            Some(sfx_id.as_ref().to_vec()),
            fsx.security_lvl,
            <T as Config>::Xdns::get_gateway_security_coordinates(&fsx.input.target)?,
        )
        .map_err(|_| "Execution can't be confirmed.")?;
        log::debug!("confirmation plug ok");

        Ok(())
    }

    // ToDo: This should be called as a 3vm trait injection @Don
    pub fn exec_in_xtx_ctx(
        _xtx_id: T::Hash,
        _local_state: LocalState,
        _full_side_effects: Vec<
            Vec<FullSideEffect<T::AccountId, T::BlockNumber, EscrowedBalanceOf<T, T::Escrowed>>>,
        >,
        _steps_cnt: (u32, u32),
    ) -> Result<Vec<SideEffect<T::AccountId, EscrowedBalanceOf<T, T::Escrowed>>>, &'static str>
    {
        Ok(vec![])
    }

    /// The account ID of the Circuit Vault.
    pub fn account_id() -> T::AccountId {
        <T as Config>::SelfAccountId::get()
    }

    pub fn convert_side_effects(
        side_effects: Vec<Vec<u8>>,
    ) -> Result<Vec<SideEffect<T::AccountId, EscrowedBalanceOf<T, T::Escrowed>>>, &'static str>
    {
        let side_effects: Vec<SideEffect<T::AccountId, EscrowedBalanceOf<T, T::Escrowed>>> =
            side_effects
                .into_iter()
                .filter_map(|se| se.try_into().ok()) // TODO: maybe not
                .collect();
        if side_effects.is_empty() {
            Err("No side effects provided")
        } else {
            Ok(side_effects)
        }
    }

    // TODO: we also want to save some space for timeouts, split the weight distribution 50-50
    pub(crate) fn process_signal_queue() -> Weight {
        let queue_len = <SignalQueue<T>>::decode_len().unwrap_or(0);
        if queue_len == 0 {
            return 0
        }
        let db_weight = T::DbWeight::get();

        let mut queue = <SignalQueue<T>>::get();

        // We can do an easy process and only process CONSTANT / something signals for now
        let mut remaining_key_budget = T::SignalQueueDepth::get() / 4;
        let mut processed_weight = 0;

        while !queue.is_empty() && remaining_key_budget > 0 {
            // Cannot panic due to loop condition
            let (requester, signal) = &mut queue[0];

            let intended_status = match signal.kind {
                SignalKind::Complete => CircuitStatus::Finished, // Fails bc no executor tried to execute, maybe a new enum?
                SignalKind::Kill(_) => CircuitStatus::RevertKill,
            };

            // worst case 4 from setup
            processed_weight += db_weight.reads(4 as Weight);
            match Self::setup(CircuitStatus::Ready, requester, Some(signal.execution_id)) {
                Ok(mut local_xtx_ctx) => {
                    Self::kill(&mut local_xtx_ctx, intended_status);

                    queue.swap_remove(0);

                    remaining_key_budget -= 1;
                    // apply has 2
                    processed_weight += db_weight.reads_writes(2 as Weight, 1 as Weight);
                },
                Err(_err) => {
                    log::error!("Could not handle signal");
                    // Slide the erroneous signal to the back
                    queue.slide(0, queue.len());
                },
            }
        }
        // Initial read of queue and update
        processed_weight += db_weight.reads_writes(1 as Weight, 1 as Weight);

        <SignalQueue<T>>::put(queue);

        processed_weight
    }

    pub(self) fn get_current_step_fsx(
        local_ctx: &LocalXtxCtx<T>,
    ) -> &Vec<
        FullSideEffect<
            <T as frame_system::Config>::AccountId,
            <T as frame_system::Config>::BlockNumber,
            EscrowedBalanceOf<T, <T as Config>::Escrowed>,
        >,
    > {
        let current_step = local_ctx.xtx.steps_cnt.0;
        &local_ctx.full_side_effects[current_step as usize]
    }

    pub(self) fn get_current_step_fsx_by_security_lvl(
        local_ctx: &mut LocalXtxCtx<T>,
        security_lvl: SecurityLvl,
    ) -> Vec<
        FullSideEffect<
            <T as frame_system::Config>::AccountId,
            <T as frame_system::Config>::BlockNumber,
            EscrowedBalanceOf<T, <T as Config>::Escrowed>,
        >,
    > {
        let current_step = local_ctx.xtx.steps_cnt.0;
        local_ctx.full_side_effects[current_step as usize]
            .iter()
            .filter(|&fsx| fsx.security_lvl == security_lvl)
            .cloned()
            .collect()
    }

    pub(self) fn storage_write_new_sfx_accepted_bid(
        local_ctx: &mut LocalXtxCtx<T>,
        sfx_id: SideEffectId<T>,
        sfx_bid: SFXBid<
            <T as frame_system::Config>::AccountId,
            EscrowedBalanceOf<T, <T as Config>::Escrowed>,
        >,
    ) {
        <PendingSFXBids<T>>::insert(local_ctx.xtx_id, sfx_id, sfx_bid)
    }

    pub(self) fn storage_read_sfx_accepted_bid(
        local_ctx: &mut LocalXtxCtx<T>,
        sfx_id: SideEffectId<T>,
    ) -> Option<
        SFXBid<
            <T as frame_system::Config>::AccountId,
            EscrowedBalanceOf<T, <T as Config>::Escrowed>,
        >,
    > {
        // fixme: This accesses storage and therefor breaks the rule of a single-storage access at setup.
        <PendingSFXBids<T>>::get(local_ctx.xtx_id, sfx_id)
    }

    pub(self) fn get_fsx_total_rewards(
        fsxs: &[FullSideEffect<
            <T as frame_system::Config>::AccountId,
            <T as frame_system::Config>::BlockNumber,
            EscrowedBalanceOf<T, <T as Config>::Escrowed>,
        >],
    ) -> EscrowedBalanceOf<T, <T as Config>::Escrowed> {
        let mut acc_rewards: EscrowedBalanceOf<T, <T as Config>::Escrowed> = Zero::zero();

        for fsx in fsxs {
            acc_rewards += fsx.expect_sfx_bid().bid;
        }

        acc_rewards
    }

    pub(self) fn recover_fsx_by_id(
        sfx_id: SideEffectId<T>,
        local_ctx: &LocalXtxCtx<T>,
    ) -> Result<
        FullSideEffect<
            <T as frame_system::Config>::AccountId,
            <T as frame_system::Config>::BlockNumber,
            EscrowedBalanceOf<T, <T as Config>::Escrowed>,
        >,
        Error<T>,
    > {
        let current_step = local_ctx.xtx.steps_cnt.0;
        let maybe_fsx = local_ctx.full_side_effects[current_step as usize]
            .iter()
            .filter(|&fsx| fsx.confirmed.is_none())
            .find(|&fsx| fsx.generate_id::<SystemHashing<T>, T>(local_ctx.xtx_id) == sfx_id);

        if let Some(fsx) = maybe_fsx {
            Ok(fsx.clone())
        } else {
            Err(Error::<T>::LocalSideEffectExecutionNotApplicable)
        }
    }

    pub(self) fn recover_local_ctx_by_sfx_id(
        sfx_id: SideEffectId<T>,
    ) -> Result<LocalXtxCtx<T>, Error<T>> {
        let xtx_id = <Self as Store>::SFX2XTXLinksMap::get(sfx_id)
            .ok_or(Error::<T>::LocalSideEffectExecutionNotApplicable)?;
        Self::setup(
            CircuitStatus::PendingExecution,
            &Self::account_id(),
            Some(xtx_id),
        )
        // todo: ensure recovered via XBIPromise are Local (Type::Internal)
    }

    pub fn do_xbi_exit(
        xbi_checkin: XBICheckIn<T::BlockNumber>,
        _xbi_checkout: XBICheckOut,
    ) -> Result<(), Error<T>> {
        // Recover SFX ID from XBI Metadata
        let sfx_id: SideEffectId<T> =
            Decode::decode(&mut &xbi_checkin.xbi.metadata.id.encode()[..])
                .expect("XBI metadata id conversion should always decode to Sfx ID");

        let mut local_xtx_ctx: LocalXtxCtx<T> = Self::recover_local_ctx_by_sfx_id(sfx_id)?;

        let fsx = Self::recover_fsx_by_id(sfx_id, &local_xtx_ctx)?;

        // todo#2: local fail Xtx if xbi_checkout::result errored

        let escrow_source = Self::account_id();
        let executor = if let Some(ref known_origin) = xbi_checkin.xbi.metadata.maybe_known_origin {
            known_origin.clone()
        } else {
            return Err(Error::<T>::FailedToExitXBIPortal)
        };
        let executor_decoded = Decode::decode(&mut &executor.encode()[..])
            .expect("XBI metadata executor conversion should always decode to local Account ID");

        let xbi_exit_event = match xbi_checkin.clone().xbi.instr {
            XBIInstr::CallNative { payload } => Ok(Event::<T>::CallNative(escrow_source, payload)),
            XBIInstr::CallEvm {
                source,
                target,
                value,
                input,
                gas_limit,
                max_fee_per_gas,
                max_priority_fee_per_gas,
                nonce,
                access_list,
            } => Ok(Event::<T>::CallEvm(
                escrow_source,
                source,
                target,
                value,
                input,
                gas_limit,
                max_fee_per_gas,
                max_priority_fee_per_gas,
                nonce,
                access_list,
            )),
            XBIInstr::CallWasm {
                dest,
                value,
                gas_limit,
                storage_deposit_limit,
                data,
            } => Ok(Event::<T>::CallWasm(
                escrow_source,
                dest,
                value,
                gas_limit,
                storage_deposit_limit,
                data,
            )),
            XBIInstr::CallCustom {
                caller,
                dest,
                value,
                input,
                limit,
                additional_params,
            } => Ok(Event::<T>::CallCustom(
                escrow_source,
                caller,
                dest,
                value,
                input,
                limit,
                additional_params,
            )),
            XBIInstr::Transfer { dest, value } =>
                Ok(Event::<T>::Transfer(escrow_source, executor, dest, value)),
            XBIInstr::TransferORML {
                currency_id,
                dest,
                value,
            } => Ok(Event::<T>::TransferORML(
                escrow_source,
                currency_id,
                executor,
                dest,
                value,
            )),
            XBIInstr::TransferAssets {
                currency_id,
                dest,
                value,
            } => Ok(Event::<T>::TransferAssets(
                escrow_source,
                currency_id,
                executor,
                dest,
                value,
            )),
            XBIInstr::Result {
                outcome,
                output,
                witness,
            } => Ok(Event::<T>::Result(
                escrow_source,
                executor,
                outcome,
                output,
                witness,
            )),
            XBIInstr::Notification {
                kind,
                instruction_id,
                extra,
            } => Ok(Event::<T>::Notification(
                escrow_source,
                executor,
                kind,
                instruction_id,
                extra,
            )),
            _ => Err(Error::<T>::FailedToExitXBIPortal),
        }?;

        Self::deposit_event(xbi_exit_event.clone());

        let confirmation = xbi_result_2_sfx_confirmation::<T, T::Escrowed>(
            xbi_checkin.xbi,
            xbi_exit_event.encode(),
            executor_decoded,
        )
        .map_err(|_| Error::<T>::FailedToConvertXBIResult2SFXConfirmation)?;

        let sfx_id = &fsx.generate_id::<SystemHashing<T>, T>(local_xtx_ctx.xtx_id);
        Self::confirm(
            &mut local_xtx_ctx,
            &Self::account_id(),
            sfx_id,
            &confirmation,
        )
        .map_err(|_e| Error::<T>::XBIExitFailedOnSFXConfirmation)?;
        Ok(())
    }
}<|MERGE_RESOLUTION|>--- conflicted
+++ resolved
@@ -30,7 +30,7 @@
 use codec::{Decode, Encode};
 use frame_support::{
     dispatch::{Dispatchable, GetDispatchInfo},
-    traits::{Currency, ExistenceRequirement::AllowDeath, Get, ReservableCurrency},
+    traits::{Currency, ExistenceRequirement::AllowDeath, Get},
     weights::Weight,
     RuntimeDebug,
 };
@@ -202,9 +202,7 @@
     /// LocalXtxStates stores the map of LocalState - additional state to be used to communicate between SFX that belong to the same Xtx
     ///
     /// - @Circuit::Requested: create LocalXtxStates array without confirmations or bids
-    /// - @Circuit::PendingExecution: entries to LocalState can be updated.macio12
-    /// macio1
-    /// mca
+    /// - @Circuit::PendingExecution: entries to LocalState can be updated.
     /// If no bids have been received @Circuit::PendingBidding, LocalXtxStates entries are removed since Xtx won't be executed
     #[pallet::storage]
     #[pallet::getter(fn get_local_xtx_state)]
@@ -378,7 +376,7 @@
                         &Self::account_id(),
                         Some(xtx_id),
                     )
-                    .unwrap();
+                        .unwrap();
 
                     // Ensure Circuit::PendingBidding status
                     if local_ctx.xtx.status != CircuitStatus::PendingBidding {
@@ -583,7 +581,7 @@
                 Error::<T>::ContractXtxKilledRunOutOfFunds
             })?;
 
-            // ToDo: Align whether 3vm wants to enforce side effects sequence into steps
+            // ToDo: Align whether 3vm wants enfore side effects sequence into steps
             let sequential = false;
             // Validate: Side Effects
             Self::validate(&side_effects, &mut local_xtx_ctx, &requester, sequential)?;
@@ -595,7 +593,7 @@
             let status_change = Self::update(&mut local_xtx_ctx)?;
 
             // Apply: all necessary changes to state in 1 go
-            let (_, added_full_side_effects) = Self::apply(&mut local_xtx_ctx, status_change);
+            let (_, _added_full_side_effects) = Self::apply(&mut local_xtx_ctx, status_change);
 
             // Emit: From Circuit events
             Self::emit_sfx(local_xtx_ctx.xtx_id, &requester, &side_effects);
@@ -676,7 +674,7 @@
             let mut local_xtx_ctx: LocalXtxCtx<T> =
                 Self::setup(CircuitStatus::Requested, &requester, None)?;
 
-            // Validate: Side Effects - refactor: remove local_ctx
+            // Validate: Side Effects
             Self::validate(&side_effects, &mut local_xtx_ctx, &requester, sequential).map_err(
                 |e| {
                     log::error!("Self::validate hit an error -- {:?}", e);
@@ -691,7 +689,7 @@
             let status_change = Self::update(&mut local_xtx_ctx)?;
 
             // Apply: all necessary changes to state in 1 go
-            let (_, added_full_side_effects) = Self::apply(&mut local_xtx_ctx, status_change);
+            let (_, _added_full_side_effects) = Self::apply(&mut local_xtx_ctx, status_change);
 
             // Emit: From Circuit events
             Self::emit_sfx(local_xtx_ctx.xtx_id, &requester, &side_effects);
@@ -1346,10 +1344,6 @@
 
     fn emit_sfx(
         xtx_id: XExecSignalId<T>,
-<<<<<<< HEAD
-        maybe_xtx: Option<XExecSignal<T::AccountId, T::BlockNumber>>,
-=======
->>>>>>> cfdd4d70
         subjected_account: &T::AccountId,
         side_effects: &Vec<SideEffect<T::AccountId, EscrowedBalanceOf<T, T::Escrowed>>>,
     ) {
@@ -1374,9 +1368,7 @@
 
     fn emit_status_update(
         xtx_id: XExecSignalId<T>,
-        maybe_xtx: Option<
-            XExecSignal<T::AccountId, T::BlockNumber, EscrowedBalanceOf<T, T::Escrowed>>,
-        >,
+        maybe_xtx: Option<XExecSignal<T::AccountId, T::BlockNumber>>,
         maybe_full_side_effects: Option<
             Vec<
                 Vec<
