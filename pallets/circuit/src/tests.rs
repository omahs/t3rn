// This file is part of Substrate.

// Copyright (C) 2019-2021 Parity Technologies (UK) Ltd.
// SPDX-License-Identifier: Apache-2.0

// Licensed under the Apache License, Version 2.0 (the "License");
// you may not use this file except in compliance with the License.
// You may obtain a copy of the License at
//
// 	http://www.apache.org/licenses/LICENSE-2.0
//
// Unless required by applicable law or agreed to in writing, software
// distributed under the License is distributed on an "AS IS" BASIS,
// WITHOUT WARRANTIES OR CONDITIONS OF ANY KIND, either express or implied.
// See the License for the specific language governing permissions and
// limitations under the License.

//! Test utilities
<<<<<<< HEAD
use crate::{
    mock::*,
    sdk_primitives::{
        signal::ExecutionSignal,
        xc::{Chain, Operation},
    },
    state::*,
    Config, SignalKind,
};
use codec::{Decode, Encode};
use frame_support::{assert_ok, traits::Currency, BoundedVec};
use frame_system::{EventRecord, Phase};
use sp_io::TestExternalities;
use sp_runtime::{traits::CheckedConversion, AccountId32};
use sp_std::prelude::*;
use t3rn_primitives::{
    abi::*,
    bridges::test_utils::BOB,
    circuit::{LocalTrigger, OnLocalTrigger},
    side_effect::*,
    volatile::LocalState,
    xtx::XtxId,
=======
use crate::{mock::*, state::*};
use codec::{Decode, Encode};
use frame_support::{assert_ok, traits::Currency};
use frame_system::{EventRecord, Phase};
use sp_io::TestExternalities;
use sp_runtime::AccountId32;
use sp_std::prelude::*;
use t3rn_primitives::{
    abi::*, circuit::OnLocalTrigger, side_effect::*, volatile::LocalState, xtx::XtxId,
>>>>>>> 3471ef5b
};
use t3rn_protocol::side_effects::test_utils::*;

pub const ALICE: AccountId32 = AccountId32::new([1u8; 32]);
pub const BOB_RELAYER: AccountId32 = AccountId32::new([2u8; 32]);
pub const CHARLIE: AccountId32 = AccountId32::new([3u8; 32]);
pub const DJANGO: AccountId32 = AccountId32::new([4u8; 32]);

fn set_ids(
    valid_side_effect: SideEffect<AccountId32, BlockNumber, BalanceOf>,
) -> (sp_core::H256, sp_core::H256) {
    let xtx_id: sp_core::H256 =
        // hex!("c282160defd729da11b0cfcfed580278943723737b7017f56dbd32e695fc41e6").into();
        hex!("e20cbc9216614585492ffbcf73bd88f830688e2f8405d559cc940b1622471f29").into();

    let side_effect_a_id = valid_side_effect.generate_id::<crate::SystemHashing<Test>>();

    (xtx_id, side_effect_a_id)
}

fn as_u32_le(array: &[u8; 4]) -> u32 {
    ((array[0] as u32) << 0)
        + ((array[1] as u32) << 8)
        + ((array[2] as u32) << 16)
        + ((array[3] as u32) << 24)
}

#[test]
fn on_extrinsic_trigger_works_with_empty_side_effects() {
    let origin = Origin::signed(ALICE); // Only sudo access to register new gateways for now

    let mut ext = TestExternalities::new_empty();
    let side_effects = vec![];
    let fee = 1;
    let sequential = true;

    ext.execute_with(|| {
        let _ = Balances::deposit_creating(&ALICE, 1 + 2); // Alice should have at least: fee (1) + insurance reward (2)(for VariantA)

        assert_ok!(Circuit::on_extrinsic_trigger(
            origin,
            side_effects,
            fee,
            sequential,
        ));
    });
}

#[test]
fn on_extrinsic_trigger_works_raw_insured_side_effect() {
    let origin = Origin::signed(ALICE); // Only sudo access to register new gateways for now

    let side_effects = vec![SideEffect {
        target: [0u8, 0u8, 0u8, 0u8],
        prize: 1,
        ordered_at: 0,
        encoded_action: vec![116, 114, 97, 110],
        encoded_args: vec![
            vec![
                53, 71, 114, 119, 118, 97, 69, 70, 53, 122, 88, 98, 50, 54, 70, 122, 57, 114, 99,
                81, 112, 68, 87, 83, 53, 55, 67, 116, 69, 82, 72, 112, 78, 101, 104, 88, 67, 80,
                99, 78, 111, 72, 71, 75, 117, 116, 81, 89,
            ],
            vec![
                53, 68, 51, 51, 51, 101, 66, 98, 53, 86, 117, 103, 72, 105, 111, 70, 111, 85, 53,
                110, 71, 77, 98, 85, 97, 82, 50, 117, 89, 99, 111, 121, 107, 53, 113, 90, 106, 57,
                116, 88, 82, 65, 53, 101, 114, 115, 55, 65,
            ],
            vec![1, 0, 0, 0, 0, 0, 0, 0],
            vec![
                3, 0, 0, 0, 0, 0, 0, 0, 0, 0, 0, 0, 0, 0, 0, 0, 2, 0, 0, 0, 0, 0, 0, 0, 0, 0, 0, 0,
                0, 0, 0, 0,
            ],
        ],
        signature: vec![],
        enforce_executioner: Some(
            [
                53, 68, 51, 51, 51, 101, 66, 98, 53, 86, 117, 103, 72, 105, 111, 70, 111, 85, 53,
                110, 71, 77, 98, 85, 97, 82, 50, 117, 89, 99, 111, 121,
            ]
            .into(),
        ),
    }];

    let fee = 1;
    let sequential = true;

    ExtBuilder::default()
        .with_standard_side_effects()
        .with_default_xdns_records()
        .build()
        .execute_with(|| {
            let _ = Balances::deposit_creating(&ALICE, 1 + 2); // Alice should have at least: fee (1) + insurance reward (2)(for VariantA)

            System::set_block_number(1);

            assert_ok!(Circuit::on_extrinsic_trigger(
                origin,
                side_effects,
                fee,
                sequential,
            ));
        });
}

#[test]
fn on_extrinsic_trigger_works_with_single_transfer_not_insured() {
    let origin = Origin::signed(ALICE); // Only sudo access to register new gateways for now

    let transfer_protocol_box = ExtBuilder::get_transfer_protocol_box();

    let mut local_state = LocalState::new();
    let valid_transfer_side_effect = produce_and_validate_side_effect(
        vec![
            (Type::Address(32), ArgVariant::A),
            (Type::Address(32), ArgVariant::B),
            (Type::Uint(64), ArgVariant::A),
            (Type::Bytes(0), ArgVariant::A), // empty bytes instead of insurance
        ],
        &mut local_state,
        transfer_protocol_box,
    );

    let side_effects = vec![valid_transfer_side_effect.clone()];
    let fee = 1;
    let sequential = true;

    ExtBuilder::default()
        .with_standard_side_effects()
        .with_default_xdns_records()
        .build()
        .execute_with(|| {
            let _ = Balances::deposit_creating(&ALICE, 1 + 2); // Alice should have at least: fee (1) + insurance reward (2)(for VariantA)

            System::set_block_number(1);

            assert_ok!(Circuit::on_extrinsic_trigger(
                origin,
                side_effects,
                fee,
                sequential,
            ));

            // Assert Circuit::emit generates 5 correct events: 3 from charging and 2 Circuit-specific
            let events = System::events();
            assert_eq!(events.len(), 8);
            assert_eq!(
                vec![events[6].clone(), events[7].clone()],
                vec![
                    EventRecord {
                        phase: Phase::Initialization,
                        event: Event::Circuit(crate::Event::<Test>::NewSideEffectsAvailable(
                            AccountId32::new(hex!(
                                "0101010101010101010101010101010101010101010101010101010101010101"
                            )),
                            hex!(
                                "e20cbc9216614585492ffbcf73bd88f830688e2f8405d559cc940b1622471f29"
                            )
                            .into(),
                            vec![SideEffect {
                                target: [0u8, 0u8, 0u8, 0u8],
                                prize: 0,
                                ordered_at: 0,
                                encoded_action: vec![116, 114, 97, 110],
                                encoded_args: vec![
                                    vec![
                                        9, 9, 9, 9, 9, 9, 9, 9, 9, 9, 9, 9, 9, 9, 9, 9, 9, 9, 9, 9,
                                        9, 9, 9, 9, 9, 9, 9, 9, 9, 9, 9, 9
                                    ],
                                    vec![
                                        6, 6, 6, 6, 6, 6, 6, 6, 6, 6, 6, 6, 6, 6, 6, 6, 6, 6, 6, 6,
                                        6, 6, 6, 6, 6, 6, 6, 6, 6, 6, 6, 6
                                    ],
                                    vec![1, 0, 0, 0, 0, 0, 0, 0],
                                    vec![]
                                ],
                                signature: vec![],
                                enforce_executioner: None
                            }],
                            vec![hex!(
                                "892b77ece9a2adf9f18fc8f0525579bbf312d6674da09899a54f864311a770f0"
                            )
                            .into(),],
                        )),
                        topics: vec![]
                    },
                    EventRecord {
                        phase: Phase::Initialization,
                        event: Event::Circuit(crate::Event::<Test>::XTransactionReadyForExec(
                            hex!(
                                "e20cbc9216614585492ffbcf73bd88f830688e2f8405d559cc940b1622471f29"
                            )
                            .into()
                        )),
                        topics: vec![]
                    },
                ]
            );
            let xtx_id: sp_core::H256 =
                hex!("e20cbc9216614585492ffbcf73bd88f830688e2f8405d559cc940b1622471f29").into();
            let side_effect_a_id =
                valid_transfer_side_effect.generate_id::<crate::SystemHashing<Test>>();

            assert_eq!(
                Circuit::get_insurance_deposits(xtx_id, side_effect_a_id),
                None
            );

            assert_eq!(
                Circuit::get_x_exec_signals(xtx_id).unwrap(),
                XExecSignal {
                    requester: AccountId32::new(hex!(
                        "0101010101010101010101010101010101010101010101010101010101010101"
                    )),
                    timeouts_at: 101u64,
                    delay_steps_at: None,
                    status: CircuitStatus::Ready,
                    total_reward: Some(fee),
                    steps_cnt: (0, 1),
                }
            );

            assert_eq!(
                Circuit::get_full_side_effects(xtx_id).unwrap(),
                vec![vec![FullSideEffect {
                    input: valid_transfer_side_effect,
                    confirmed: None,
                    security_lvl: SecurityLvl::Dirty,
                }]]
            );
        });
}

#[test]
fn on_extrinsic_trigger_validation_works_with_single_transfer_insured() {
    let origin = Origin::signed(ALICE); // Only sudo access to register new gateways for now

    let transfer_protocol_box = ExtBuilder::get_transfer_protocol_box();

    let mut local_state = LocalState::new();

    let valid_transfer_side_effect = produce_and_validate_side_effect(
        vec![
            (Type::Address(32), ArgVariant::A),
            (Type::Address(32), ArgVariant::B),
            (Type::Uint(64), ArgVariant::A),
            (Type::OptionalInsurance, ArgVariant::A), // empty bytes instead of insurance
        ],
        &mut local_state,
        transfer_protocol_box,
    );

    let side_effects = vec![valid_transfer_side_effect];
    let fee = 1;
    let sequential = true;

    ExtBuilder::default()
        .with_standard_side_effects()
        .with_default_xdns_records()
        .build()
        .execute_with(|| {
            let _ = Balances::deposit_creating(&ALICE, 1 + 2); // Alice should have at least: fee (1) + insurance reward (2)(for VariantA)

            System::set_block_number(1);

            assert_ok!(Circuit::on_extrinsic_trigger(
                origin,
                side_effects,
                fee,
                sequential,
            ));
        });
}

#[test]
fn on_extrinsic_trigger_emit_works_with_single_transfer_insured() {
    let origin = Origin::signed(ALICE); // Only sudo access to register new gateways for now

    let transfer_protocol_box = ExtBuilder::get_transfer_protocol_box();

    let mut local_state = LocalState::new();

    let valid_transfer_side_effect = produce_and_validate_side_effect(
        vec![
            (Type::Address(32), ArgVariant::A),
            (Type::Address(32), ArgVariant::B),
            (Type::Uint(64), ArgVariant::A),
            (Type::OptionalInsurance, ArgVariant::A), // empty bytes instead of insurance
        ],
        &mut local_state,
        transfer_protocol_box,
    );

    let side_effects = vec![valid_transfer_side_effect];
    let fee = 1;
    let sequential = true;

    ExtBuilder::default()
        .with_standard_side_effects()
        .with_default_xdns_records()
        .build()
        .execute_with(|| {
            let _ = Balances::deposit_creating(&ALICE, 1 + 2); // Alice should have at least: fee (1) + insurance reward (2)(for VariantA)

            System::set_block_number(1);

            assert_ok!(Circuit::on_extrinsic_trigger(
                origin,
                side_effects,
                fee,
                sequential,
            ));

            // Assert Circuit::emit generates 5 correct events: 3 for charging and 2 Circuit-specific
            let events = System::events();
            assert_eq!(events.len(), 10);
            assert_eq!(
                vec![events[8].clone(), events[9].clone()],
                vec![
                    EventRecord {
                        phase: Phase::Initialization,
                        event: Event::Circuit(crate::Event::<Test>::NewSideEffectsAvailable(
                            AccountId32::new(hex!(
                                "0101010101010101010101010101010101010101010101010101010101010101"
                            )),
                            hex!(
                                "e20cbc9216614585492ffbcf73bd88f830688e2f8405d559cc940b1622471f29"
                            )
                            .into(),
                            vec![SideEffect {
                                target: [0u8, 0u8, 0u8, 0u8],
                                prize: 0,
                                ordered_at: 0,
                                encoded_action: vec![116, 114, 97, 110],
                                encoded_args: vec![
                                    vec![
                                        9, 9, 9, 9, 9, 9, 9, 9, 9, 9, 9, 9, 9, 9, 9, 9, 9, 9, 9, 9,
                                        9, 9, 9, 9, 9, 9, 9, 9, 9, 9, 9, 9
                                    ],
                                    vec![
                                        6, 6, 6, 6, 6, 6, 6, 6, 6, 6, 6, 6, 6, 6, 6, 6, 6, 6, 6, 6,
                                        6, 6, 6, 6, 6, 6, 6, 6, 6, 6, 6, 6
                                    ],
                                    vec![1, 0, 0, 0, 0, 0, 0, 0],
                                    // Insurance goes here
                                    vec![
                                        1, 0, 0, 0, 0, 0, 0, 0, 0, 0, 0, 0, 0, 0, 0, 0, 2, 0, 0, 0,
                                        0, 0, 0, 0, 0, 0, 0, 0, 0, 0, 0, 0
                                    ]
                                ],
                                signature: vec![],
                                enforce_executioner: None
                            }],
                            vec![hex!(
                                "a72a1bfb371d270fe1f31e48d1723f360788426ab53a0b234e6c724e055875f5"
                            )
                            .into(),],
                        )),
                        topics: vec![]
                    },
                    EventRecord {
                        phase: Phase::Initialization,
                        event: Event::Circuit(crate::Event::<Test>::XTransactionReceivedForExec(
                            hex!(
                                "e20cbc9216614585492ffbcf73bd88f830688e2f8405d559cc940b1622471f29"
                            )
                            .into()
                        )),
                        topics: vec![]
                    },
                ]
            );
        });
}

#[test]
fn on_extrinsic_trigger_apply_works_with_single_transfer_insured() {
    let origin = Origin::signed(ALICE); // Only sudo access to register new gateways for now

    let transfer_protocol_box = ExtBuilder::get_transfer_protocol_box();

    let mut local_state = LocalState::new();

    let valid_transfer_side_effect = produce_and_validate_side_effect(
        vec![
            (Type::Address(32), ArgVariant::A),
            (Type::Address(32), ArgVariant::B),
            (Type::Uint(64), ArgVariant::A),
            (Type::OptionalInsurance, ArgVariant::A), // empty bytes instead of insurance
        ],
        &mut local_state,
        transfer_protocol_box,
    );

    let side_effects = vec![valid_transfer_side_effect.clone()];
    let fee = 1;
    let sequential = true;

    ExtBuilder::default()
        .with_standard_side_effects()
        .with_default_xdns_records()
        .build()
        .execute_with(|| {
            let _ = Balances::deposit_creating(&ALICE, 1 + 2); // Alice should have at least: fee (1) + insurance reward (2)(for VariantA)

            System::set_block_number(1);

            assert_ok!(Circuit::on_extrinsic_trigger(
                origin,
                side_effects,
                fee,
                sequential,
            ));

            let (xtx_id, side_effect_a_id) = set_ids(valid_transfer_side_effect.clone());

            // Test Apply State
            // Returns void insurance for that side effect
            let valid_insurance_deposit = InsuranceDeposit {
                insurance: 1,
                reward: 2,
                requester: AccountId32::new(hex!(
                    "0101010101010101010101010101010101010101010101010101010101010101"
                )),
                bonded_relayer: None,
                status: CircuitStatus::Requested,
                requested_at: 1,
            };

            assert_eq!(
                Circuit::get_insurance_deposits(xtx_id, side_effect_a_id).unwrap(),
                valid_insurance_deposit
            );

            assert_eq!(
                Circuit::get_x_exec_signals(xtx_id).unwrap(),
                XExecSignal {
                    requester: AccountId32::new(hex!(
                        "0101010101010101010101010101010101010101010101010101010101010101"
                    )),
                    timeouts_at: 101u64,
                    delay_steps_at: None,
                    status: CircuitStatus::PendingInsurance,
                    total_reward: Some(fee),
                    steps_cnt: (0, 1)
                }
            );

            assert_eq!(
                Circuit::get_full_side_effects(xtx_id).unwrap(),
                vec![vec![FullSideEffect {
                    input: valid_transfer_side_effect,
                    confirmed: None,
                    security_lvl: SecurityLvl::Optimistic,
                }]]
            );
        });
}

#[test]
fn circuit_handles_insurance_deposit_for_transfers() {
    let origin = Origin::signed(ALICE); // Only sudo access to register new gateways for now

    let transfer_protocol_box = ExtBuilder::get_transfer_protocol_box();

    let mut local_state = LocalState::new();

    let valid_transfer_side_effect = produce_and_validate_side_effect(
        vec![
            (Type::Address(32), ArgVariant::A),
            (Type::Address(32), ArgVariant::B),
            (Type::Uint(64), ArgVariant::A),
            (Type::OptionalInsurance, ArgVariant::A), // insurance = 1, reward = 2
        ],
        &mut local_state,
        transfer_protocol_box,
    );

    let side_effects = vec![valid_transfer_side_effect.clone()];
    let fee = 1;
    let sequential = true;

    ExtBuilder::default()
        .with_standard_side_effects()
        .with_default_xdns_records()
        .build()
        .execute_with(|| {
            let _ = Balances::deposit_creating(&ALICE, 1 + 2); // Alice should have at least: fee (1) + insurance reward (2)(for VariantA)
            let _ = Balances::deposit_creating(&BOB_RELAYER, 1); // Bob should have at least: insurance deposit (1)(for VariantA)

            System::set_block_number(1);

            assert_ok!(Circuit::on_extrinsic_trigger(
                origin,
                side_effects,
                fee,
                sequential,
            ));

            let (xtx_id, side_effect_a_id) = set_ids(valid_transfer_side_effect.clone());

            // Test Apply State
            // Returns void insurance for that side effect
            let valid_insurance_deposit = InsuranceDeposit {
                insurance: 1,
                reward: 2,
                requester: AccountId32::new(hex!(
                    "0101010101010101010101010101010101010101010101010101010101010101"
                )),
                bonded_relayer: None,
                status: CircuitStatus::Requested,
                requested_at: 1,
            };

            assert_eq!(
                Circuit::get_insurance_deposits(xtx_id, side_effect_a_id).unwrap(),
                valid_insurance_deposit
            );

            assert_eq!(
                Circuit::get_x_exec_signals(xtx_id).unwrap(),
                XExecSignal {
                    requester: AccountId32::new(hex!(
                        "0101010101010101010101010101010101010101010101010101010101010101"
                    )),
                    timeouts_at: 101u64,
                    delay_steps_at: None,
                    status: CircuitStatus::PendingInsurance,
                    total_reward: Some(fee),
                    steps_cnt: (0, 1),
                }
            );

            assert_eq!(
                Circuit::get_full_side_effects(xtx_id).unwrap(),
                vec![vec![FullSideEffect {
                    input: valid_transfer_side_effect.clone(),
                    confirmed: None,
                    security_lvl: SecurityLvl::Optimistic,
                }]]
            );

            let origin_relayer_bob = Origin::signed(BOB_RELAYER); // Only sudo access to register new gateways for now

            assert_ok!(Circuit::bond_insurance_deposit(
                origin_relayer_bob.clone(),
                xtx_id,
                side_effect_a_id,
            ));

            let expected_bonded_insurance_deposit = InsuranceDeposit {
                insurance: 1,
                reward: 2,
                requester: AccountId32::new(hex!(
                    "0101010101010101010101010101010101010101010101010101010101010101"
                )),
                bonded_relayer: Some(BOB_RELAYER),
                status: CircuitStatus::Bonded,
                requested_at: 1,
            };

            assert_eq!(
                Circuit::get_insurance_deposits(xtx_id, side_effect_a_id).unwrap(),
                expected_bonded_insurance_deposit
            );

            assert_eq!(
                Circuit::get_x_exec_signals(xtx_id).unwrap(),
                XExecSignal {
                    requester: AccountId32::new(hex!(
                        "0101010101010101010101010101010101010101010101010101010101010101"
                    )),
                    timeouts_at: 101u64,
                    delay_steps_at: None,
                    status: CircuitStatus::Ready,
                    total_reward: Some(fee),
                    steps_cnt: (0, 1),
                }
            );

            // Confirmation start
            let mut encoded_balance_transfer_event = pallet_balances::Event::<Test>::Transfer {
                from: hex!("0909090909090909090909090909090909090909090909090909090909090909")
                    .into(), // variant A
                to: hex!("0606060606060606060606060606060606060606060606060606060606060606").into(), // variant B (dest)
                amount: 1, // variant A
            }
            .encode();

            // Adding 4 since Balances Pallet = 4 in construct_runtime! enum
            let mut encoded_event = vec![4];
            encoded_event.append(&mut encoded_balance_transfer_event);

            let confirmation = ConfirmedSideEffect::<AccountId32, BlockNumber, BalanceOf> {
                err: None,
                output: None,
                encoded_effect: encoded_event,
                inclusion_proof: None,
                executioner: BOB_RELAYER,
                received_at: 0,
                cost: None,
            };

            assert_ok!(Circuit::confirm_side_effect(
                origin_relayer_bob,
                xtx_id,
                valid_transfer_side_effect,
                confirmation,
                None,
                None,
            ));

            // Check that Bob collected the relayer reward
            assert_eq!(Balances::free_balance(&BOB_RELAYER), 1 + 2);
        });
}

#[test]
fn circuit_handles_dirty_swap_with_no_insurance() {
    let origin = Origin::signed(ALICE); // Only sudo access to register new gateways for now
    let origin_relayer_bob = Origin::signed(BOB_RELAYER); // Only sudo access to register new gateways for now

    let swap_protocol_box = ExtBuilder::get_swap_protocol_box();

    let mut local_state = LocalState::new();

    let valid_swap_side_effect = produce_and_validate_side_effect(
        vec![
            (Type::Address(32), ArgVariant::A), // caller
            (Type::Address(32), ArgVariant::B), // to
            (Type::Uint(64), ArgVariant::A),    // amount_from
            (Type::Uint(64), ArgVariant::B),    // amount_to
            (Type::Bytes(4), ArgVariant::A),    // asset_from
            (Type::Bytes(4), ArgVariant::B),    // asset_to
            (Type::Bytes(0), ArgVariant::A),    // empty bytes instead of insurance
        ],
        &mut local_state,
        swap_protocol_box,
    );

    let side_effects = vec![valid_swap_side_effect.clone()];
    let fee = 1;
    let sequential = true;

    ExtBuilder::default()
        .with_standard_side_effects()
        .with_default_xdns_records()
        .build()
        .execute_with(|| {
            let _ = Balances::deposit_creating(&ALICE, 1 + 2); // Alice should have at least: fee (1) + insurance reward (2)(for VariantA)
            let _ = Balances::deposit_creating(&BOB_RELAYER, 1); // Bob should have at least: insurance deposit (1)(for VariantA)

            System::set_block_number(1);

            assert_ok!(Circuit::on_extrinsic_trigger(
                origin,
                side_effects,
                fee,
                sequential,
            ));

            let (xtx_id, side_effect_a_id) = set_ids(valid_swap_side_effect.clone());

            assert_eq!(
                Circuit::get_x_exec_signals(xtx_id).unwrap(),
                XExecSignal {
                    requester: AccountId32::new(hex!(
                        "0101010101010101010101010101010101010101010101010101010101010101"
                    )),
                    timeouts_at: 101u64,
                    delay_steps_at: None,
                    status: CircuitStatus::Ready,
                    total_reward: Some(fee),
                    steps_cnt: (0, 1),
                }
            );

            assert_eq!(
                Circuit::get_full_side_effects(xtx_id).unwrap(),
                vec![vec![FullSideEffect {
                    input: valid_swap_side_effect.clone(),
                    confirmed: None,
                    security_lvl: SecurityLvl::Dirty,
                }]]
            );

            assert_eq!(
                Circuit::get_insurance_deposits(xtx_id, side_effect_a_id),
                None
            );

            // Confirmation start
            let mut encoded_swap_transfer_event = orml_tokens::Event::<Test>::Transfer {
                currency_id: as_u32_le(&[0, 1, 2, 3]), // currency_id as u8 bytes [0,1,2,3] -> u32
                from: BOB_RELAYER,                     // executor - Bob
                to: hex!("0606060606060606060606060606060606060606060606060606060606060606").into(), // variant B (dest)
                amount: 2u64, // amount - variant B
            }
            .encode();

            let mut encoded_event = vec![4];
            encoded_event.append(&mut encoded_swap_transfer_event);

            let confirmation = ConfirmedSideEffect::<AccountId32, BlockNumber, BalanceOf> {
                err: None,
                output: None,
                encoded_effect: encoded_event,
                inclusion_proof: None,
                executioner: BOB_RELAYER,
                received_at: 0,
                cost: None,
            };

            assert_ok!(Circuit::confirm_side_effect(
                origin_relayer_bob,
                xtx_id,
                valid_swap_side_effect,
                confirmation,
                None,
                None,
            ));
        });
}

#[test]
fn circuit_handles_swap_with_insurance() {
    let origin = Origin::signed(ALICE); // Only sudo access to register new gateways for now

    let ext = ExtBuilder::default();

    let mut local_state = LocalState::new();
    let swap_protocol_box = ExtBuilder::get_swap_protocol_box();
    let valid_swap_side_effect = produce_and_validate_side_effect(
        vec![
            (Type::Address(32), ArgVariant::A),       // caller
            (Type::Address(32), ArgVariant::B),       // to
            (Type::Uint(64), ArgVariant::A),          // amount_from
            (Type::Uint(64), ArgVariant::B),          // amount_to
            (Type::Bytes(4), ArgVariant::A),          // asset_from
            (Type::Bytes(4), ArgVariant::B),          // asset_to
            (Type::OptionalInsurance, ArgVariant::A), // insurance
        ],
        &mut local_state,
        swap_protocol_box,
    );

    let side_effects = vec![valid_swap_side_effect.clone()];
    let fee = 1;
    let sequential = true;

    ext.with_default_xdns_records()
        .with_standard_side_effects()
        .build()
        .execute_with(|| {
            let _ = Balances::deposit_creating(&ALICE, 1 + 2); // Alice should have at least: fee (1) + insurance reward (2)(for VariantA)
            let _ = Balances::deposit_creating(&BOB_RELAYER, 1); // Bob should have at least: insurance deposit (1)(for VariantA)

            System::set_block_number(1);

            assert_ok!(Circuit::on_extrinsic_trigger(
                origin,
                side_effects,
                fee,
                sequential,
            ));

            let (xtx_id, side_effect_a_id) = set_ids(valid_swap_side_effect.clone());

            // Test Apply State
            // Returns valid insurance for that side effect
            let valid_insurance_deposit = InsuranceDeposit {
                insurance: 1,
                reward: 2,
                requester: AccountId32::new(hex!(
                    "0101010101010101010101010101010101010101010101010101010101010101"
                )),
                bonded_relayer: None,
                status: CircuitStatus::Requested,
                requested_at: 1,
            };

            assert_eq!(
                Circuit::get_insurance_deposits(xtx_id, side_effect_a_id).unwrap(),
                valid_insurance_deposit
            );

            assert_eq!(
                Circuit::get_x_exec_signals(xtx_id).unwrap(),
                XExecSignal {
                    requester: AccountId32::new(hex!(
                        "0101010101010101010101010101010101010101010101010101010101010101"
                    )),
                    timeouts_at: 101u64,
                    delay_steps_at: None,
                    status: CircuitStatus::PendingInsurance,
                    total_reward: Some(fee),
                    steps_cnt: (0, 1),
                }
            );

            assert_eq!(
                Circuit::get_full_side_effects(xtx_id).unwrap(),
                vec![vec![FullSideEffect {
                    input: valid_swap_side_effect.clone(),
                    confirmed: None,
                    security_lvl: SecurityLvl::Optimistic,
                }]]
            );

            let origin_relayer_bob = Origin::signed(BOB_RELAYER); // Only sudo access to register new gateways for now

            assert_ok!(Circuit::bond_insurance_deposit(
                origin_relayer_bob.clone(),
                xtx_id,
                side_effect_a_id,
            ));

            let expected_bonded_insurance_deposit = InsuranceDeposit {
                insurance: 1,
                reward: 2,
                requester: AccountId32::new(hex!(
                    "0101010101010101010101010101010101010101010101010101010101010101"
                )),
                bonded_relayer: Some(BOB_RELAYER),
                status: CircuitStatus::Bonded,
                requested_at: 1,
            };

            assert_eq!(
                Circuit::get_insurance_deposits(xtx_id, side_effect_a_id).unwrap(),
                expected_bonded_insurance_deposit
            );

            assert_eq!(
                Circuit::get_x_exec_signals(xtx_id).unwrap(),
                XExecSignal {
                    requester: AccountId32::new(hex!(
                        "0101010101010101010101010101010101010101010101010101010101010101"
                    )),
                    timeouts_at: 101u64,
                    delay_steps_at: None,
                    status: CircuitStatus::Ready,
                    total_reward: Some(fee),
                    steps_cnt: (0, 1),
                }
            );

            // Confirmation start
            let mut encoded_swap_transfer_event = orml_tokens::Event::<Test>::Transfer {
                currency_id: as_u32_le(&[0, 1, 2, 3]), // currency_id as u8 bytes [0,1,2,3] -> u32
                from: BOB_RELAYER,                     // executor - Bob
                to: hex!("0606060606060606060606060606060606060606060606060606060606060606").into(), // variant B (dest)
                amount: 2u64, // amount - variant B
            }
            .encode();

            let mut encoded_event = vec![4];
            encoded_event.append(&mut encoded_swap_transfer_event);

            let confirmation = ConfirmedSideEffect::<AccountId32, BlockNumber, BalanceOf> {
                err: None,
                output: None,
                encoded_effect: encoded_event,
                inclusion_proof: None,
                executioner: BOB_RELAYER,
                received_at: 0,
                cost: None,
            };

            assert_ok!(Circuit::confirm_side_effect(
                origin_relayer_bob,
                xtx_id,
                valid_swap_side_effect,
                confirmation,
                None,
                None,
            ));

            assert_eq!(Balances::free_balance(&BOB_RELAYER), 1 + 2);
        });
}

#[test]
fn circuit_handles_add_liquidity_without_insurance() {
    let origin = Origin::signed(ALICE);

    let origin_relayer_bob = Origin::signed(BOB_RELAYER);

    let ext = ExtBuilder::default();
    let mut local_state = LocalState::new();

    let add_liquidity_protocol_box = ExtBuilder::get_add_liquidity_protocol_box();

    let valid_add_liquidity_side_effect = produce_and_validate_side_effect(
        vec![
            (Type::Address(32), ArgVariant::A), // argument_0: caller
            (Type::Address(32), ArgVariant::B), // argument_1: to
            (Type::Bytes(4), ArgVariant::A),    // argument_2: asset_left
            (Type::Bytes(4), ArgVariant::B),    // argument_3: asset_right
            (Type::Bytes(4), ArgVariant::C),    // argument_4: liquidity_token
            (Type::Uint(64), ArgVariant::A),    // argument_5: amount_left
            (Type::Uint(64), ArgVariant::B),    // argument_6: amount_right
            (Type::Uint(64), ArgVariant::A),    // argument_7: amount_liquidity_token
            (Type::Bytes(0), ArgVariant::A),    // argument_8: no insurance, empty bytes
        ],
        &mut local_state,
        add_liquidity_protocol_box,
    );

    let side_effects = vec![valid_add_liquidity_side_effect.clone()];
    let fee = 1;
    let sequential = true;

    ext.with_default_xdns_records()
        .with_standard_side_effects()
        .build()
        .execute_with(|| {
            let _ = Balances::deposit_creating(&ALICE, 1 + 2);
            let _ = Balances::deposit_creating(&BOB_RELAYER, 1);

            System::set_block_number(1);

            assert_ok!(Circuit::on_extrinsic_trigger(
                origin,
                side_effects,
                fee,
                sequential,
            ));

            let (xtx_id, side_effect_a_id) = set_ids(valid_add_liquidity_side_effect.clone());

            assert_eq!(
                Circuit::get_insurance_deposits(xtx_id, side_effect_a_id),
                None
            );

            let events = System::events();

            // 5 events: new account, endowed, transfer, xtransactionreadytoexec, newsideeffectavailable
            assert_eq!(events.len(), 11);

            // Confirmation start
            let mut encoded_add_liquidity_transfer_event = orml_tokens::Event::<Test>::Transfer {
                currency_id: as_u32_le(&[0, 1, 2, 3]), // currency_id as u8 bytes [0,1,2,3] -> u32
                from: BOB_RELAYER,                     // executor - Bob
                to: hex!("0606060606060606060606060606060606060606060606060606060606060606").into(), // variant B (dest)
                amount: 1u64, // amount - variant B
            }
            .encode();

            let mut encoded_event = vec![4];
            encoded_event.append(&mut encoded_add_liquidity_transfer_event);

            let confirmation = ConfirmedSideEffect::<AccountId32, BlockNumber, BalanceOf> {
                err: None,
                output: None,
                encoded_effect: encoded_event,
                inclusion_proof: None,
                executioner: BOB_RELAYER,
                received_at: 0,
                cost: None,
            };

            assert_ok!(Circuit::confirm_side_effect(
                origin_relayer_bob,
                xtx_id,
                valid_add_liquidity_side_effect,
                confirmation,
                None,
                None,
            ));
        });
}

#[test]
fn circuit_handles_add_liquidity_with_insurance() {
    let origin = Origin::signed(ALICE);

    let ext = ExtBuilder::default();
    let mut local_state = LocalState::new();

    let add_liquidity_protocol_box = ExtBuilder::get_add_liquidity_protocol_box();

    let valid_add_liquidity_side_effect = produce_and_validate_side_effect(
        vec![
            (Type::Address(32), ArgVariant::A),       // argument_0: caller
            (Type::Address(32), ArgVariant::B),       // argument_1: to
            (Type::Bytes(4), ArgVariant::A),          // argument_2: asset_left
            (Type::Bytes(4), ArgVariant::B),          // argument_3: asset_right
            (Type::Bytes(4), ArgVariant::A),          // argument_4: liquidity_token
            (Type::Uint(64), ArgVariant::A),          // argument_5: amount_left
            (Type::Uint(64), ArgVariant::B),          // argument_6: amount_right
            (Type::Uint(64), ArgVariant::A),          // argument_7: amount_liquidity_token
            (Type::OptionalInsurance, ArgVariant::A), // argument_8: no insurance, empty bytes
        ],
        &mut local_state,
        add_liquidity_protocol_box,
    );

    let side_effects = vec![valid_add_liquidity_side_effect.clone()];
    let fee = 1;
    let sequential = true;

    ext.with_default_xdns_records()
        .with_standard_side_effects()
        .build()
        .execute_with(|| {
            let _ = Balances::deposit_creating(&ALICE, 1 + 2); // Alice should have at least: fee (1) + insurance reward (2)(for VariantA)
            let _ = Balances::deposit_creating(&BOB_RELAYER, 1); // Bob should have at least: insurance deposit (1)(for VariantA)

            System::set_block_number(1);

            assert_ok!(Circuit::on_extrinsic_trigger(
                origin,
                side_effects,
                fee,
                sequential,
            ));

            let (xtx_id, side_effect_a_id) = set_ids(valid_add_liquidity_side_effect.clone());

            // Test Apply State
            // Returns valid insurance for that side effect
            let valid_insurance_deposit = InsuranceDeposit {
                insurance: 1,
                reward: 2,
                requester: AccountId32::new(hex!(
                    "0101010101010101010101010101010101010101010101010101010101010101"
                )),
                bonded_relayer: None,
                status: CircuitStatus::Requested,
                requested_at: 1,
            };

            assert_eq!(
                Circuit::get_insurance_deposits(xtx_id, side_effect_a_id).unwrap(),
                valid_insurance_deposit
            );
            assert_eq!(
                Circuit::get_x_exec_signals(xtx_id).unwrap(),
                XExecSignal {
                    requester: AccountId32::new(hex!(
                        "0101010101010101010101010101010101010101010101010101010101010101"
                    )),
                    timeouts_at: 101u64,
                    delay_steps_at: None,
                    status: CircuitStatus::PendingInsurance,
                    total_reward: Some(fee),
                    steps_cnt: (0, 1),
                }
            );

            assert_eq!(
                Circuit::get_full_side_effects(xtx_id).unwrap(),
                vec![vec![FullSideEffect {
                    input: valid_add_liquidity_side_effect.clone(),
                    confirmed: None,
                    security_lvl: SecurityLvl::Optimistic,
                }]]
            );

            let origin_relayer_bob = Origin::signed(BOB_RELAYER); // Only sudo access to register new gateways for now

            assert_ok!(Circuit::bond_insurance_deposit(
                origin_relayer_bob.clone(),
                xtx_id,
                side_effect_a_id,
            ));

            let expected_bonded_insurance_deposit = InsuranceDeposit {
                insurance: 1,
                reward: 2,
                requester: AccountId32::new(hex!(
                    "0101010101010101010101010101010101010101010101010101010101010101"
                )),
                bonded_relayer: Some(BOB_RELAYER),
                status: CircuitStatus::Bonded,
                requested_at: 1,
            };

            assert_eq!(
                Circuit::get_insurance_deposits(xtx_id, side_effect_a_id).unwrap(),
                expected_bonded_insurance_deposit
            );

            assert_eq!(
                Circuit::get_x_exec_signals(xtx_id).unwrap(),
                XExecSignal {
                    requester: AccountId32::new(hex!(
                        "0101010101010101010101010101010101010101010101010101010101010101"
                    )),
                    timeouts_at: 101u64,
                    delay_steps_at: None,
                    status: CircuitStatus::Ready,
                    total_reward: Some(fee),
                    steps_cnt: (0, 1),
                }
            );

            // Confirmation start
            let mut encoded_add_liquidity_transfer_event = orml_tokens::Event::<Test>::Transfer {
                currency_id: as_u32_le(&[0, 1, 2, 3]), // currency_id as u8 bytes [0,1,2,3] -> u32
                from: BOB_RELAYER,                     // executor - Bob
                to: hex!("0606060606060606060606060606060606060606060606060606060606060606").into(), // variant B (dest)
                amount: 1u64, // amount - variant B
            }
            .encode();

            // Adding 4 since Balances Pallet = 4 in construct_runtime! enum
            let mut encoded_event = vec![4];
            encoded_event.append(&mut encoded_add_liquidity_transfer_event);

            let confirmation = ConfirmedSideEffect::<AccountId32, BlockNumber, BalanceOf> {
                err: None,
                output: None,
                encoded_effect: encoded_event,
                inclusion_proof: None,
                executioner: BOB_RELAYER,
                received_at: 0,
                cost: None,
            };

            assert_ok!(Circuit::confirm_side_effect(
                origin_relayer_bob,
                xtx_id,
                valid_add_liquidity_side_effect,
                confirmation,
                None,
                None,
            ));

            assert_eq!(Balances::free_balance(&BOB_RELAYER), 1 + 2);
        });
}

// fn successfully_confirm_optimistic(side_effect: SideEffect<AccountId32, BlockNumber, BalanceOf>) {
//
//     let from = side_effect.encoded_args[0].clone();
//     let to = side_effect.encoded_args[1].clone();
//     let amount = side_effect.encoded_args[2].clone();
//
//     let mut encoded_balance_transfer_event_1 = pallet_balances::Event::<Test>::Transfer {
//         from: from.into(), // variant A
//         to: to.into(), // variant B (dest)
//         amount: amount.into(), // variant A
//     }
//         .encode();
//
//     // Adding 4 since Balances Pallet = 4 in construct_runtime! enum
//     let mut encoded_event_1 = vec![4];
//     encoded_event_1.append(&mut encoded_balance_transfer_event_1);
//     let confirmation_transfer_1 =
//         ConfirmedSideEffect::<AccountId32, BlockNumber, BalanceOf> {
//             err: None,
//             output: None,
//             encoded_effect: encoded_event_1,
//             inclusion_proof: None,
//             executioner: BOB_RELAYER,
//             received_at: 0,
//             cost: None,
//         };
//
//     assert_ok!(Circuit::confirm_side_effect(
//         origin_relayer_bob.clone(),
//         xtx_id.clone(),
//         valid_transfer_side_effect_1,
//         confirmation_transfer_1,
//         None,
//         None,
//     ));
//
// }

fn successfully_confirm_dirty(
    side_effect: SideEffect<AccountId32, BlockNumber, BalanceOf>,
    xtx_id: XtxId<Test>,
    relayer: AccountId32,
) {
    let from = side_effect.encoded_args[0].clone();
    let to = side_effect.encoded_args[1].clone();
    let amount = side_effect.encoded_args[2].clone();

    let mut encoded_balance_transfer_event = pallet_balances::Event::<Test>::Transfer {
        from: Decode::decode(&mut &from[..]).unwrap(), // variant A
        to: Decode::decode(&mut &to[..]).unwrap(),     // variant A
        amount: Decode::decode(&mut &amount[..]).unwrap(), // variant A
    }
    .encode();

    // Adding 4 since Balances Pallet = 4 in construct_runtime! enum
    let mut encoded_event = vec![4];
    encoded_event.append(&mut encoded_balance_transfer_event);
    let confirmation_transfer = ConfirmedSideEffect::<AccountId32, BlockNumber, BalanceOf> {
        err: None,
        output: None,
        encoded_effect: encoded_event,
        inclusion_proof: None,
        executioner: BOB_RELAYER,
        received_at: 0,
        cost: None,
    };

    assert_ok!(Circuit::confirm_side_effect(
        Origin::signed(relayer),
        xtx_id.clone(),
        side_effect,
        confirmation_transfer,
        None,
        None,
    ));
}

fn successfully_bond_optimistic(
    side_effect: SideEffect<AccountId32, BlockNumber, BalanceOf>,
    xtx_id: XtxId<Test>,
    relayer: AccountId32,
    submitter: AccountId32,
) {
    let optional_insurance = side_effect.encoded_args[3].clone();

    assert!(
        optional_insurance.len() == 32,
        "Wrong test value - optimistic transfer assumes optimistic arguments"
    );

    assert_ok!(Circuit::bond_insurance_deposit(
        Origin::signed(relayer.clone()),
        xtx_id,
        side_effect.generate_id::<crate::SystemHashing<Test>>(),
    ));

    let [insurance, reward]: [u128; 2] = Decode::decode(&mut &optional_insurance[..]).unwrap();

    assert_eq!(
        Circuit::get_insurance_deposits(
            xtx_id,
            side_effect.generate_id::<crate::SystemHashing<Test>>()
        )
        .unwrap(),
        InsuranceDeposit {
            insurance: insurance as u64,
            reward: reward as u64,
            requester: Decode::decode(&mut &submitter.encode()[..]).unwrap(),
            bonded_relayer: Some(relayer.clone()),
            status: CircuitStatus::Bonded,
            requested_at: 1,
        }
    );
}

#[test]
fn two_dirty_and_three_optimistic_transfers_are_allocated_to_3_steps_and_all_5_is_confirmed() {
    let origin = Origin::signed(ALICE); // Only sudo access to register new gateways for now

    let _origin_relayer_bob = Origin::signed(BOB_RELAYER); // Only sudo access to register new gateways for now

    let transfer_protocol_box = ExtBuilder::get_transfer_protocol_box();

    let mut local_state = LocalState::new();
    let valid_transfer_side_effect_1 = produce_and_validate_side_effect(
        vec![
            (Type::Address(32), ArgVariant::A),
            (Type::Address(32), ArgVariant::B),
            (Type::Uint(64), ArgVariant::A),
            (Type::Bytes(0), ArgVariant::A), // empty bytes instead of insurance
        ],
        &mut local_state,
        transfer_protocol_box.clone(),
    );

    let valid_transfer_side_effect_2 = produce_and_validate_side_effect(
        vec![
            (Type::Address(32), ArgVariant::B),
            (Type::Address(32), ArgVariant::A),
            (Type::Uint(64), ArgVariant::A),
            (Type::Bytes(0), ArgVariant::A), // empty bytes instead of insurance
        ],
        &mut local_state,
        transfer_protocol_box.clone(),
    );

    let valid_optimistic_transfer_side_effect_3 = produce_and_validate_side_effect(
        vec![
            (Type::Address(32), ArgVariant::C),
            (Type::Address(32), ArgVariant::A),
            (Type::Uint(64), ArgVariant::A),
            (Type::OptionalInsurance, ArgVariant::A), // empty bytes instead of insurance
        ],
        &mut local_state,
        transfer_protocol_box.clone(),
    );

    let valid_optimistic_transfer_side_effect_4 = produce_and_validate_side_effect(
        vec![
            (Type::Address(32), ArgVariant::C),
            (Type::Address(32), ArgVariant::B),
            (Type::Uint(64), ArgVariant::A),
            (Type::OptionalInsurance, ArgVariant::B), // empty bytes instead of insurance
        ],
        &mut local_state,
        transfer_protocol_box.clone(),
    );

    let valid_optimistic_transfer_side_effect_5 = produce_and_validate_side_effect(
        vec![
            (Type::Address(32), ArgVariant::C),
            (Type::Address(32), ArgVariant::B),
            (Type::Uint(64), ArgVariant::B),
            (Type::OptionalInsurance, ArgVariant::B), // empty bytes instead of insurance
        ],
        &mut local_state,
        transfer_protocol_box.clone(),
    );

    let side_effects = vec![
        valid_transfer_side_effect_1.clone(),
        valid_transfer_side_effect_2.clone(),
        valid_optimistic_transfer_side_effect_3.clone(),
        valid_optimistic_transfer_side_effect_4.clone(),
        valid_optimistic_transfer_side_effect_5.clone(),
    ];

    let fee = 1;
    let sequential = true;

    ExtBuilder::default()
        .with_standard_side_effects()
        .with_default_xdns_records()
        .build()
        .execute_with(|| {
            let _ = Balances::deposit_creating(&ALICE, 50);
            let _ = Balances::deposit_creating(&BOB_RELAYER, 50);

            System::set_block_number(1);

            assert_ok!(Circuit::on_extrinsic_trigger(
                origin,
                side_effects,
                fee,
                sequential,
            ));

            let xtx_id: sp_core::H256 =
                hex!("e20cbc9216614585492ffbcf73bd88f830688e2f8405d559cc940b1622471f29").into();

            // Confirmation start - 3
            successfully_bond_optimistic(
                valid_optimistic_transfer_side_effect_3.clone(),
                xtx_id.clone(),
                BOB_RELAYER,
                ALICE,
            );
            assert_eq!(
                Circuit::get_x_exec_signals(xtx_id.clone()).unwrap().status,
                CircuitStatus::PendingInsurance
            );

            // Confirmation start - 4
            successfully_bond_optimistic(
                valid_optimistic_transfer_side_effect_4.clone(),
                xtx_id.clone(),
                BOB_RELAYER,
                ALICE,
            );
            assert_eq!(
                Circuit::get_x_exec_signals(xtx_id.clone()).unwrap().status,
                CircuitStatus::PendingInsurance
            );

            // Confirmation start - 5
            successfully_bond_optimistic(
                valid_optimistic_transfer_side_effect_5.clone(),
                xtx_id.clone(),
                BOB_RELAYER,
                ALICE,
            );
            assert_eq!(
                Circuit::get_x_exec_signals(xtx_id.clone()).unwrap().status,
                CircuitStatus::Ready
            );

            // Confirmation start - 3
            successfully_confirm_dirty(
                valid_optimistic_transfer_side_effect_3,
                xtx_id.clone(),
                BOB_RELAYER,
            );

            assert_eq!(
                Circuit::get_x_exec_signals(xtx_id.clone()).unwrap().status,
                CircuitStatus::Bonded
            );

            // Confirmation start - 4
            successfully_confirm_dirty(
                valid_optimistic_transfer_side_effect_4,
                xtx_id.clone(),
                BOB_RELAYER,
            );

            assert_eq!(
                Circuit::get_x_exec_signals(xtx_id.clone()).unwrap().status,
                CircuitStatus::Bonded
            );

            // Confirmation start - 5
            successfully_confirm_dirty(
                valid_optimistic_transfer_side_effect_5,
                xtx_id.clone(),
                BOB_RELAYER,
            );

            assert_eq!(
                Circuit::get_x_exec_signals(xtx_id.clone()).unwrap().status,
                CircuitStatus::Finished
            );
            assert_eq!(
                Circuit::get_x_exec_signals(xtx_id.clone())
                    .unwrap()
                    .steps_cnt,
                (1, 3)
            );
            // Confirmation start - 1
            successfully_confirm_dirty(valid_transfer_side_effect_1, xtx_id.clone(), BOB_RELAYER);

            assert_eq!(
                Circuit::get_x_exec_signals(xtx_id.clone()).unwrap().status,
                CircuitStatus::Finished
            );
            assert_eq!(
                Circuit::get_x_exec_signals(xtx_id.clone())
                    .unwrap()
                    .steps_cnt,
                (2, 3)
            );

            // Confirmation start - 2
            successfully_confirm_dirty(valid_transfer_side_effect_2, xtx_id.clone(), BOB_RELAYER);

            assert_eq!(
                Circuit::get_x_exec_signals(xtx_id.clone()).unwrap().status,
                CircuitStatus::FinishedAllSteps
            );
            assert_eq!(
                Circuit::get_x_exec_signals(xtx_id.clone())
                    .unwrap()
                    .steps_cnt,
                (3, 3)
            );
        });
}

#[test]
fn two_dirty_transfers_are_allocated_to_2_steps_and_can_be_confirmed() {
    let origin = Origin::signed(ALICE); // Only sudo access to register new gateways for now

    let _origin_relayer_bob = Origin::signed(BOB_RELAYER); // Only sudo access to register new gateways for now

    let transfer_protocol_box = ExtBuilder::get_transfer_protocol_box();

    let mut local_state = LocalState::new();
    let valid_transfer_side_effect_1 = produce_and_validate_side_effect(
        vec![
            (Type::Address(32), ArgVariant::A),
            (Type::Address(32), ArgVariant::B),
            (Type::Uint(64), ArgVariant::A),
            (Type::Bytes(0), ArgVariant::A), // empty bytes instead of insurance
        ],
        &mut local_state,
        transfer_protocol_box.clone(),
    );

    let valid_transfer_side_effect_2 = produce_and_validate_side_effect(
        vec![
            (Type::Address(32), ArgVariant::B),
            (Type::Address(32), ArgVariant::A),
            (Type::Uint(64), ArgVariant::A),
            (Type::Bytes(0), ArgVariant::A), // empty bytes instead of insurance
        ],
        &mut local_state,
        transfer_protocol_box,
    );

    let side_effects = vec![
        valid_transfer_side_effect_1.clone(),
        valid_transfer_side_effect_2.clone(),
    ];
    let fee = 1;
    let sequential = true;

    ExtBuilder::default()
        .with_standard_side_effects()
        .with_default_xdns_records()
        .build()
        .execute_with(|| {
            let _ = Balances::deposit_creating(&ALICE, 10);

            System::set_block_number(1);

            assert_ok!(Circuit::on_extrinsic_trigger(
                origin,
                side_effects,
                fee,
                sequential,
            ));

            let events = System::events();
            assert_eq!(events.len(), 8);

            let xtx_id: sp_core::H256 =
                hex!("e20cbc9216614585492ffbcf73bd88f830688e2f8405d559cc940b1622471f29").into();

            // Confirmation start - 1
            successfully_confirm_dirty(valid_transfer_side_effect_1, xtx_id.clone(), BOB_RELAYER);

            // Confirmation start - 2
            successfully_confirm_dirty(valid_transfer_side_effect_2, xtx_id.clone(), BOB_RELAYER);
        });
}

// ToDo: Order for multiple should now be fixed - verify t3rn#261 is solved
#[test]
#[ignore]
fn circuit_handles_transfer_dirty_and_optimistic_and_swap() {
    let origin = Origin::signed(ALICE); // Only sudo access to register new gateways for now

    let origin_relayer_bob = Origin::signed(BOB_RELAYER); // Only sudo access to register new gateways for now

    let transfer_protocol_box = ExtBuilder::get_transfer_protocol_box();
    let swap_protocol_box = ExtBuilder::get_swap_protocol_box();

    let mut local_state = LocalState::new();
    let valid_transfer_side_effect_1 = produce_and_validate_side_effect(
        vec![
            (Type::Address(32), ArgVariant::A),
            (Type::Address(32), ArgVariant::B),
            (Type::Uint(64), ArgVariant::A),
            (Type::Bytes(0), ArgVariant::A), // empty bytes instead of insurance
        ],
        &mut local_state,
        transfer_protocol_box.clone(),
    );

    let valid_transfer_side_effect_2 = produce_and_validate_side_effect(
        vec![
            (Type::Address(32), ArgVariant::A),
            (Type::Address(32), ArgVariant::B),
            (Type::Uint(64), ArgVariant::A),
            (Type::OptionalInsurance, ArgVariant::A),
        ],
        &mut local_state,
        transfer_protocol_box,
    );

    let valid_swap_side_effect = produce_and_validate_side_effect(
        vec![
            (Type::Address(32), ArgVariant::A), // caller
            (Type::Address(32), ArgVariant::B), // to
            (Type::Uint(64), ArgVariant::A),    // amount_from
            (Type::Uint(64), ArgVariant::B),    // amount_to
            (Type::Bytes(4), ArgVariant::A),    // asset_from
            (Type::Bytes(4), ArgVariant::B),    // asset_to
            (Type::Bytes(0), ArgVariant::A),    // no insurance
        ],
        &mut local_state,
        swap_protocol_box,
    );

    let side_effects = vec![
        valid_transfer_side_effect_1.clone(),
        valid_transfer_side_effect_2.clone(),
        valid_swap_side_effect.clone(),
    ];
    let fee = 1;
    let sequential = true;

    ExtBuilder::default()
        .with_standard_side_effects()
        .with_default_xdns_records()
        .build()
        .execute_with(|| {
            let _ = Balances::deposit_creating(&ALICE, 10);

            System::set_block_number(1);

            assert_ok!(Circuit::on_extrinsic_trigger(
                origin,
                side_effects,
                fee,
                sequential,
            ));

            let events = System::events();
            assert_eq!(events.len(), 9);

            let xtx_id: sp_core::H256 =
                hex!("e20cbc9216614585492ffbcf73bd88f830688e2f8405d559cc940b1622471f29").into();

            // Confirmation start
            let mut encoded_balance_transfer_event = pallet_balances::Event::<Test>::Transfer {
                from: hex!("0909090909090909090909090909090909090909090909090909090909090909")
                    .into(), // variant A
                to: hex!("0606060606060606060606060606060606060606060606060606060606060606").into(), // variant B (dest)
                amount: 1, // variant A
            }
            .encode();

            // Adding 4 since Balances Pallet = 4 in construct_runtime! enum
            let mut encoded_event = vec![4];
            encoded_event.append(&mut encoded_balance_transfer_event);

            println!(
                "full side effects before confirmation: {:?}",
                Circuit::get_full_side_effects(xtx_id).unwrap()
            );

            println!(
                "exec signals before confirmation: {:?}",
                Circuit::get_x_exec_signals(xtx_id).unwrap()
            );

            let confirmation_transfer = ConfirmedSideEffect::<AccountId32, BlockNumber, BalanceOf> {
                err: None,
                output: None,
                encoded_effect: encoded_balance_transfer_event,
                inclusion_proof: None,
                executioner: BOB_RELAYER,
                received_at: 0,
                cost: None,
            };

            assert_ok!(Circuit::confirm_side_effect(
                origin_relayer_bob.clone(),
                xtx_id.clone(),
                valid_transfer_side_effect_1,
                confirmation_transfer,
                None,
                None,
            ));

            println!(
                "exec signals after 1st confirmation, transfer: {:?}",
                Circuit::get_x_exec_signals(xtx_id).unwrap()
            );

            // Confirmation start
            let mut encoded_swap_transfer_event = orml_tokens::Event::<Test>::Transfer {
                currency_id: as_u32_le(&[0, 1, 2, 3]), // currency_id as u8 bytes [0,1,2,3] -> u32
                from: BOB_RELAYER,                     // executor - Bob
                to: hex!("0606060606060606060606060606060606060606060606060606060606060606").into(), // variant B (dest)
                amount: 2u64, // amount - variant B
            }
            .encode();

            // Adding 4 since Balances Pallet = 4 in construct_runtime! enum
            let mut encoded_event = vec![4];
            encoded_event.append(&mut encoded_swap_transfer_event);

            let confirmation_swap = ConfirmedSideEffect::<AccountId32, BlockNumber, BalanceOf> {
                err: None,
                output: None,
                encoded_effect: encoded_swap_transfer_event,
                inclusion_proof: None,
                executioner: BOB_RELAYER,
                received_at: 0,
                cost: None,
            };

            println!(
                "full side effects after confirmation: {:?}",
                Circuit::get_full_side_effects(xtx_id).unwrap()
            );

            println!(
                "exec signals after confirmation: {:?}",
                Circuit::get_x_exec_signals(xtx_id).unwrap()
            );

            assert_ok!(Circuit::confirm_side_effect(
                origin_relayer_bob,
                xtx_id,
                valid_swap_side_effect,
                confirmation_swap,
                None,
                None,
            ));
        });
}

#[test]
fn circuit_cancels_xtx_after_timeout() {
    let origin = Origin::signed(ALICE); // Only sudo access to register new gateways for now

    let _origin_relayer_bob = Origin::signed(BOB_RELAYER); // Only sudo access to register new gateways for now

    let transfer_protocol_box = ExtBuilder::get_transfer_protocol_box();
    let _swap_protocol_box = ExtBuilder::get_swap_protocol_box();

    let mut local_state = LocalState::new();
    let valid_transfer_side_effect = produce_and_validate_side_effect(
        vec![
            (Type::Address(32), ArgVariant::A),
            (Type::Address(32), ArgVariant::B),
            (Type::Uint(64), ArgVariant::A),
            (Type::Bytes(0), ArgVariant::A), // empty bytes instead of insurance
        ],
        &mut local_state,
        transfer_protocol_box,
    );

    let side_effects = vec![valid_transfer_side_effect.clone()];
    let fee = 1;
    let sequential = false;

    ExtBuilder::default()
        .with_standard_side_effects()
        .with_default_xdns_records()
        .build()
        .execute_with(|| {
            let _ = Balances::deposit_creating(&ALICE, 10);

            System::set_block_number(1);

            assert_ok!(Circuit::on_extrinsic_trigger(
                origin,
                side_effects,
                fee,
                sequential,
            ));

            let _events = System::events();
            // assert_eq!(events.len(), 8);

            let xtx_id: sp_core::H256 =
                hex!("e20cbc9216614585492ffbcf73bd88f830688e2f8405d559cc940b1622471f29").into();

            // The tiemout links that will be checked at on_initialize are there
            assert_eq!(Circuit::get_active_timing_links(xtx_id), Some(101u64)); // 100 offset + current block height 1 = 101

            assert_eq!(
                Circuit::get_x_exec_signals(xtx_id),
                Some(XExecSignal {
                    requester: AccountId32::new(hex!(
                        "0101010101010101010101010101010101010101010101010101010101010101"
                    )),
                    timeouts_at: 101u64, // 100 offset + current block height 1 = 101
                    delay_steps_at: None,
                    status: CircuitStatus::Ready,
                    total_reward: Some(fee),
                    steps_cnt: (0, 1),
                })
            );

            System::set_block_number(110);

            <Circuit as frame_support::traits::OnInitialize<u64>>::on_initialize(110);

            assert_eq!(
                Circuit::get_x_exec_signals(xtx_id),
                Some(XExecSignal {
                    requester: AccountId32::new(hex!(
                        "0101010101010101010101010101010101010101010101010101010101010101"
                    )),
                    timeouts_at: 101u64,
                    delay_steps_at: None,
                    status: CircuitStatus::RevertTimedOut,
                    total_reward: Some(fee),
                    steps_cnt: (0, 1),
                })
            );

            assert_eq!(Circuit::get_active_timing_links(xtx_id), None);

            // Emits event notifying about cancellation
            let mut events = System::events();
            // assert_eq!(events.len(), 9);
            assert_eq!(
                events.pop(),
                Some(EventRecord {
                    phase: Phase::Initialization,
                    event: Event::Circuit(
                        crate::Event::<Test>::XTransactionXtxRevertedAfterTimeOut(
                            hex!(
                                "e20cbc9216614585492ffbcf73bd88f830688e2f8405d559cc940b1622471f29"
                            )
                            .into()
                        )
                    ),
                    topics: vec![]
                }),
            );

            // Voids all associated side effects with Xtx by setting their confirmation to Err
        });
}

#[test]
fn load_local_state_can_generate_and_read_state() {
    let origin = Origin::signed(ALICE); // Only sudo access to register new gateways for now
    let xtx_id: sp_core::H256 =
        hex!("c282160defd729da11b0cfcfed580278943723737b7017f56dbd32e695fc41e6").into();
    let mut ext = TestExternalities::new_empty();

    ext.execute_with(|| {
        let _ = Balances::deposit_creating(&ALICE, 1 + 2); // Alice should have at least: fee (1) + insurance reward (2)(for VariantA)

        let res = Circuit::load_local_state(&origin, None).unwrap();
        assert_ne!(res.xtx_id, xtx_id);
        assert_eq!(res.local_state, LocalState::new());
        assert_eq!(res.steps_cnt, (0, 0));

        let res = Circuit::load_local_state(&origin, Some(res.xtx_id)).unwrap();
        assert_ne!(res.xtx_id, xtx_id);
        assert_eq!(res.local_state, LocalState::new());
        assert_eq!(res.steps_cnt, (0, 0));
    });
<<<<<<< HEAD
}

#[test]
fn sdk_with_success_signal() {
    let origin = Origin::signed(ALICE); // Only sudo access to register new gateways for now
    let mut xtx_id = None;
    let mut ext = TestExternalities::new_empty();

    ext.execute_with(|| {
        let _ = Balances::deposit_creating(&ALICE, 1 + 2); // Alice should have at least: fee (1) + insurance reward (2)(for VariantA)

        // first sdk reads with nothing
        let res = Circuit::load_local_state(&origin, None).unwrap();
        assert_ne!(Some(res.xtx_id), xtx_id);
        xtx_id = Some(res.xtx_id);

        // then it sets up some side effects
        let trigger = LocalTrigger::new(
            DJANGO,
            vec![Chain::<_, _, [u8; 32]>::Polkadot(Operation::Transfer {
                caller: ALICE,
                to: CHARLIE,
                amount: 50,
            })
            .encode()],
            xtx_id,
        );

        // then it submits to circuit
        assert_ok!(<Circuit as OnLocalTrigger<Test>>::on_local_trigger(
            &origin,
            trigger.clone()
        ));

        System::set_block_number(10);

        // submits a signal
        let signal = crate::sdk_primitives::signal::ExecutionSignal::new(
            &xtx_id.unwrap(),
            Some(res.steps_cnt.0),
            SignalKind::Complete,
        );
        assert_ok!(Circuit::on_signal(&origin, signal.clone()));

        // validate the state
        check_queue(QueueValidator::Elements(vec![(ALICE, signal)].into()));

        // async process the signal
        <Circuit as frame_support::traits::OnInitialize<u64>>::on_initialize(100);
        System::set_block_number(100);

        // no signal left
        check_queue(QueueValidator::Length(0));
    });
}

enum QueueValidator {
    Length(usize),
    Elements(
        Vec<(
            AccountId32,
            ExecutionSignal<<Test as frame_system::Config>::Hash>,
        )>,
    ),
}
fn check_queue(validation: QueueValidator) {
    let q = Circuit::get_signal_queue();

    match validation {
        QueueValidator::Length(len) => {
            assert_eq!(q.len(), len);
        },
        QueueValidator::Elements(elements) => {
            assert_eq!(q.into_inner(), elements);
        },
    }
=======
>>>>>>> 3471ef5b
}<|MERGE_RESOLUTION|>--- conflicted
+++ resolved
@@ -16,7 +16,6 @@
 // limitations under the License.
 
 //! Test utilities
-<<<<<<< HEAD
 use crate::{
     mock::*,
     sdk_primitives::{
@@ -39,17 +38,6 @@
     side_effect::*,
     volatile::LocalState,
     xtx::XtxId,
-=======
-use crate::{mock::*, state::*};
-use codec::{Decode, Encode};
-use frame_support::{assert_ok, traits::Currency};
-use frame_system::{EventRecord, Phase};
-use sp_io::TestExternalities;
-use sp_runtime::AccountId32;
-use sp_std::prelude::*;
-use t3rn_primitives::{
-    abi::*, circuit::OnLocalTrigger, side_effect::*, volatile::LocalState, xtx::XtxId,
->>>>>>> 3471ef5b
 };
 use t3rn_protocol::side_effects::test_utils::*;
 
@@ -1866,7 +1854,6 @@
         assert_eq!(res.local_state, LocalState::new());
         assert_eq!(res.steps_cnt, (0, 0));
     });
-<<<<<<< HEAD
 }
 
 #[test]
@@ -1943,6 +1930,4 @@
             assert_eq!(q.into_inner(), elements);
         },
     }
-=======
->>>>>>> 3471ef5b
 }