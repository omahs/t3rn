--- conflicted
+++ resolved
@@ -32,12 +32,18 @@
 use codec::Encode;
 use sp_runtime::AccountId32;
 use sp_std::prelude::*;
+// use crate::mock;
+
+pub const ALICE: AccountId32 = AccountId32::new([1u8; 32]);
+pub const BOB_RELAYER: AccountId32 = AccountId32::new([2u8; 32]);
+pub const CHARLIE: AccountId32 = AccountId32::new([3u8; 32]);
+pub const DJANGO: AccountId32 = AccountId32::new([4u8; 32]);
 
 fn set_ids(
     valid_side_effect: SideEffect<AccountId32, BlockNumber, BalanceOf>,
 ) -> (sp_core::H256, sp_core::H256) {
     let xtx_id: sp_core::H256 =
-        hex!("7ac563d872efac72c7a06e78a4489a759669a34becc7eb7900e161d1b7a978a6").into();
+        hex!("d02e1b7d4ee308b8b0fad924fd35bb3688760fc986bc1b44e8f123f17aed8a7a").into();
 
     let side_effect_a_id = valid_side_effect.generate_id::<crate::SystemHashing<Test>>();
 
@@ -372,14 +378,7 @@
                 sequential,
             ));
 
-<<<<<<< HEAD
-            let xtx_id: sp_core::H256 =
-                hex!("d02e1b7d4ee308b8b0fad924fd35bb3688760fc986bc1b44e8f123f17aed8a7a").into();
-            let side_effect_a_id =
-                valid_transfer_side_effect.generate_id::<crate::SystemHashing<Test>>();
-=======
             let (xtx_id, side_effect_a_id) = set_ids(valid_transfer_side_effect.clone());
->>>>>>> 59e77547
 
             // Test Apply State
             // Returns void insurance for that side effect
@@ -463,15 +462,7 @@
                 sequential,
             ));
 
-<<<<<<< HEAD
-            let xtx_id: sp_core::H256 =
-                hex!("d02e1b7d4ee308b8b0fad924fd35bb3688760fc986bc1b44e8f123f17aed8a7a").into();
-
-            let side_effect_a_id =
-                valid_transfer_side_effect.generate_id::<crate::SystemHashing<Test>>();
-=======
             let (xtx_id, side_effect_a_id) = set_ids(valid_transfer_side_effect.clone());
->>>>>>> 59e77547
 
             // Test Apply State
             // Returns void insurance for that side effect
@@ -628,15 +619,7 @@
                 sequential,
             ));
 
-<<<<<<< HEAD
-            let xtx_id: sp_core::H256 =
-                hex!("d02e1b7d4ee308b8b0fad924fd35bb3688760fc986bc1b44e8f123f17aed8a7a").into();
-
-            let side_effect_a_id =
-                valid_swap_side_effect.generate_id::<crate::SystemHashing<Test>>();
-=======
             let (xtx_id, side_effect_a_id) = set_ids(valid_swap_side_effect.clone());
->>>>>>> 59e77547
 
             assert_eq!(
                 Circuit::get_x_exec_signals(xtx_id).unwrap(),
@@ -766,7 +749,8 @@
                     timeouts_at: None,
                     delay_steps_at: None,
                     status: CircuitStatus::PendingInsurance,
-                    total_reward: Some(fee)
+                    total_reward: Some(fee),
+                    steps_cnt: (0, 1),
                 }
             );
 
@@ -811,7 +795,8 @@
                     timeouts_at: None,
                     delay_steps_at: None,
                     status: CircuitStatus::Ready,
-                    total_reward: Some(fee)
+                    total_reward: Some(fee),
+                    steps_cnt: (0, 1),
                 }
             );
 
@@ -1009,7 +994,8 @@
                     timeouts_at: None,
                     delay_steps_at: None,
                     status: CircuitStatus::PendingInsurance,
-                    total_reward: Some(fee)
+                    total_reward: Some(fee),
+                    steps_cnt: (0, 1),
                 }
             );
 
@@ -1054,7 +1040,8 @@
                     timeouts_at: None,
                     delay_steps_at: None,
                     status: CircuitStatus::Ready,
-                    total_reward: Some(fee)
+                    total_reward: Some(fee),
+                    steps_cnt: (0, 1),
                 }
             );
 
@@ -1154,7 +1141,7 @@
             assert_eq!(events.len(), 8);
 
             let xtx_id: sp_core::H256 =
-                hex!("7ac563d872efac72c7a06e78a4489a759669a34becc7eb7900e161d1b7a978a6").into();
+                hex!("d02e1b7d4ee308b8b0fad924fd35bb3688760fc986bc1b44e8f123f17aed8a7a").into();
 
             // Confirmation start
             let encoded_balance_transfer_event = pallet_balances::Event::<Test>::Transfer {
