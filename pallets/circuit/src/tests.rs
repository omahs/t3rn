// This file is part of Substrate.

// Copyright (C) 2019-2021 Parity Technologies (UK) Ltd.
// SPDX-License-Identifier: Apache-2.0

// Licensed under the Apache License, Version 2.0 (the "License");
// you may not use this file except in compliance with the License.
// You may obtain a copy of the License at
//
// 	http://www.apache.org/licenses/LICENSE-2.0
//
// Unless required by applicable law or agreed to in writing, software
// distributed under the License is distributed on an "AS IS" BASIS,
// WITHOUT WARRANTIES OR CONDITIONS OF ANY KIND, either express or implied.
// See the License for the specific language governing permissions and
// limitations under the License.

//! Test utilities
use frame_support::assert_ok;
use frame_support::traits::Currency;
use frame_system::{EventRecord, Phase};

use t3rn_primitives::abi::*;
use t3rn_primitives::side_effect::*;

<<<<<<< HEAD
use t3rn_protocol::side_effects::standards::{
    AddLiquiditySideEffectProtocol, SwapSideEffectProtocol, TransferSideEffectProtocol,
};
=======
>>>>>>> 9233eddf
use t3rn_protocol::side_effects::test_utils::*;

use crate::mock::*;
use crate::state::*;

use sp_io::TestExternalities;

use codec::Encode;
use sp_runtime::AccountId32;
use sp_std::prelude::*;
// use crate::mock;

pub const ALICE: AccountId32 = AccountId32::new([1u8; 32]);
pub const BOB_RELAYER: AccountId32 = AccountId32::new([2u8; 32]);
pub const CHARLIE: AccountId32 = AccountId32::new([3u8; 32]);
pub const DJANGO: AccountId32 = AccountId32::new([4u8; 32]);

fn set_ids(
    valid_side_effect: SideEffect<AccountId32, BlockNumber, BalanceOf>,
) -> (sp_core::H256, sp_core::H256) {
    let xtx_id: sp_core::H256 =
        hex!("7ac563d872efac72c7a06e78a4489a759669a34becc7eb7900e161d1b7a978a6").into();

    let side_effect_a_id = valid_side_effect.generate_id::<crate::SystemHashing<Test>>();

    (xtx_id, side_effect_a_id)
}

fn as_u32_le(array: &[u8; 4]) -> u32 {
    ((array[0] as u32) << 0)
        + ((array[1] as u32) << 8)
        + ((array[2] as u32) << 16)
        + ((array[3] as u32) << 24)
}

#[test]
fn on_extrinsic_trigger_works_with_empty_side_effects() {
    let origin = Origin::signed(ALICE); // Only sudo access to register new gateways for now

    let mut ext = TestExternalities::new_empty();
    let side_effects = vec![];
    let fee = 1;
    let sequential = true;

    ext.execute_with(|| {
        let _ = Balances::deposit_creating(&ALICE, 1 + 2); // Alice should have at least: fee (1) + insurance reward (2)(for VariantA)

        assert_ok!(Circuit::on_extrinsic_trigger(
            origin,
            side_effects,
            fee,
            sequential,
        ));
    });
}

#[test]
fn on_extrinsic_trigger_works_with_single_transfer_not_insured() {
    let origin = Origin::signed(ALICE); // Only sudo access to register new gateways for now

    let transfer_protocol_box = ExtBuilder::get_transfer_protocol_box();

    let mut local_state = LocalState::new();
    let valid_transfer_side_effect = produce_and_validate_side_effect(
        vec![
            (Type::Address(32), ArgVariant::A),
            (Type::Address(32), ArgVariant::B),
            (Type::Uint(64), ArgVariant::A),
            (Type::Bytes(0), ArgVariant::A), // empty bytes instead of insurance
        ],
        &mut local_state,
        transfer_protocol_box,
    );

    let side_effects = vec![valid_transfer_side_effect.clone()];
    let fee = 1;
    let sequential = true;

    ExtBuilder::default()
        .with_standard_side_effects()
        .with_default_xdns_records()
        .build()
        .execute_with(|| {
            let _ = Balances::deposit_creating(&ALICE, 1 + 2); // Alice should have at least: fee (1) + insurance reward (2)(for VariantA)

            System::set_block_number(1);

            assert_ok!(Circuit::on_extrinsic_trigger(
                origin,
                side_effects,
                fee,
                sequential,
            ));

            // Assert Circuit::emit generates 5 correct events: 3 from charging and 2 Circuit-specific
            let events = System::events();
            assert_eq!(events.len(), 8);
            assert_eq!(
                vec![events[6].clone(), events[7].clone()],
                vec![
                    EventRecord {
                        phase: Phase::Initialization,
                        event: Event::Circuit(crate::Event::<Test>::XTransactionReadyForExec(
                            hex!(
                                "7ac563d872efac72c7a06e78a4489a759669a34becc7eb7900e161d1b7a978a6"
                            )
                            .into()
                        )),
                        topics: vec![]
                    },
                    EventRecord {
                        phase: Phase::Initialization,
                        event: Event::Circuit(crate::Event::<Test>::NewSideEffectsAvailable(
                            AccountId32::new(hex!(
                                "0101010101010101010101010101010101010101010101010101010101010101"
                            )),
                            hex!(
                                "7ac563d872efac72c7a06e78a4489a759669a34becc7eb7900e161d1b7a978a6"
                            )
                            .into(),
                            vec![SideEffect {
                                target: [0u8, 0u8, 0u8, 0u8],
                                prize: 0,
                                ordered_at: 0,
                                encoded_action: vec![116, 114, 97, 110],
                                encoded_args: vec![
                                    vec![
                                        9, 9, 9, 9, 9, 9, 9, 9, 9, 9, 9, 9, 9, 9, 9, 9, 9, 9, 9, 9,
                                        9, 9, 9, 9, 9, 9, 9, 9, 9, 9, 9, 9
                                    ],
                                    vec![
                                        6, 6, 6, 6, 6, 6, 6, 6, 6, 6, 6, 6, 6, 6, 6, 6, 6, 6, 6, 6,
                                        6, 6, 6, 6, 6, 6, 6, 6, 6, 6, 6, 6
                                    ],
                                    vec![1, 0, 0, 0, 0, 0, 0, 0],
                                    vec![]
                                ],
<<<<<<< HEAD
                                vec![1, 0, 0, 0, 0, 0, 0, 0],
                                vec![]
                            ],
                            signature: vec![],
                            enforce_executioner: None
                        }]
                    )),
                    topics: vec![]
                }
            ]
        );

        let (xtx_id, side_effect_a_id) = set_ids(valid_transfer_side_effect.clone());

        // Returns void insurance for that side effect
        let void_insurance_deposit = InsuranceDeposit {
            insurance: 0,
            reward: 0,
            requester: AccountId32::new(hex!(
                "0000000000000000000000000000000000000000000000000000000000000000"
            )),
            bonded_relayer: None,
            status: CircuitStatus::Requested,
            requested_at: 0,
        };

        assert_eq!(
            Circuit::get_insurance_deposits(xtx_id, side_effect_a_id),
            void_insurance_deposit
        );

        assert_eq!(
            Circuit::get_x_exec_signals(xtx_id),
            XExecSignal {
=======
                                signature: vec![],
                                enforce_executioner: None
                            }]
                        )),
                        topics: vec![]
                    }
                ]
            );
            let xtx_id: sp_core::H256 =
                hex!("7ac563d872efac72c7a06e78a4489a759669a34becc7eb7900e161d1b7a978a6").into();
            let side_effect_a_id =
                valid_transfer_side_effect.generate_id::<crate::SystemHashing<Test>>();

            // Returns void insurance for that side effect
            let void_insurance_deposit = InsuranceDeposit {
                insurance: 0,
                reward: 0,
>>>>>>> 9233eddf
                requester: AccountId32::new(hex!(
                    "0000000000000000000000000000000000000000000000000000000000000000"
                )),
                bonded_relayer: None,
                status: CircuitStatus::Requested,
                requested_at: 0,
            };

            assert_eq!(
                Circuit::get_insurance_deposits(xtx_id, side_effect_a_id),
                void_insurance_deposit
            );

            assert_eq!(
                Circuit::get_x_exec_signals(xtx_id),
                XExecSignal {
                    requester: AccountId32::new(hex!(
                        "0101010101010101010101010101010101010101010101010101010101010101"
                    )),
                    timeouts_at: None,
                    delay_steps_at: None,
                    status: CircuitStatus::Ready,
                    total_reward: Some(fee)
                }
            );

            assert_eq!(
                Circuit::get_full_side_effects(xtx_id),
                vec![vec![FullSideEffect {
                    input: valid_transfer_side_effect,
                    confirmed: None,
                }]]
            );
        });
}

#[test]
fn on_extrinsic_trigger_validation_works_with_single_transfer_insured() {
    let origin = Origin::signed(ALICE); // Only sudo access to register new gateways for now

    let transfer_protocol_box = ExtBuilder::get_transfer_protocol_box();

    let mut local_state = LocalState::new();

    let valid_transfer_side_effect = produce_and_validate_side_effect(
        vec![
            (Type::Address(32), ArgVariant::A),
            (Type::Address(32), ArgVariant::B),
            (Type::Uint(64), ArgVariant::A),
            (Type::OptionalInsurance, ArgVariant::A), // empty bytes instead of insurance
        ],
        &mut local_state,
        transfer_protocol_box,
    );

    let side_effects = vec![valid_transfer_side_effect];
    let fee = 1;
    let sequential = true;

    ExtBuilder::default()
        .with_standard_side_effects()
        .with_default_xdns_records()
        .build()
        .execute_with(|| {
            let _ = Balances::deposit_creating(&ALICE, 1 + 2); // Alice should have at least: fee (1) + insurance reward (2)(for VariantA)

            System::set_block_number(1);

            assert_ok!(Circuit::on_extrinsic_trigger(
                origin,
                side_effects,
                fee,
                sequential,
            ));
        });
}

#[test]
fn on_extrinsic_trigger_emit_works_with_single_transfer_insured() {
    let origin = Origin::signed(ALICE); // Only sudo access to register new gateways for now

    let transfer_protocol_box = ExtBuilder::get_transfer_protocol_box();

    let mut local_state = LocalState::new();

    let valid_transfer_side_effect = produce_and_validate_side_effect(
        vec![
            (Type::Address(32), ArgVariant::A),
            (Type::Address(32), ArgVariant::B),
            (Type::Uint(64), ArgVariant::A),
            (Type::OptionalInsurance, ArgVariant::A), // empty bytes instead of insurance
        ],
        &mut local_state,
        transfer_protocol_box,
    );

    let side_effects = vec![valid_transfer_side_effect];
    let fee = 1;
    let sequential = true;

    ExtBuilder::default()
        .with_standard_side_effects()
        .with_default_xdns_records()
        .build()
        .execute_with(|| {
            let _ = Balances::deposit_creating(&ALICE, 1 + 2); // Alice should have at least: fee (1) + insurance reward (2)(for VariantA)

            System::set_block_number(1);

            assert_ok!(Circuit::on_extrinsic_trigger(
                origin,
                side_effects,
                fee,
                sequential,
            ));

            // Assert Circuit::emit generates 5 correct events: 3 for charging and 2 Circuit-specific
            let events = System::events();
            assert_eq!(events.len(), 10);
            assert_eq!(
                vec![events[8].clone(), events[9].clone()],
                vec![
                    EventRecord {
                        phase: Phase::Initialization,
                        event: Event::Circuit(crate::Event::<Test>::XTransactionReceivedForExec(
                            hex!(
                                "7ac563d872efac72c7a06e78a4489a759669a34becc7eb7900e161d1b7a978a6"
                            )
                            .into()
                        )),
                        topics: vec![]
                    },
                    EventRecord {
                        phase: Phase::Initialization,
                        event: Event::Circuit(crate::Event::<Test>::NewSideEffectsAvailable(
                            AccountId32::new(hex!(
                                "0101010101010101010101010101010101010101010101010101010101010101"
                            )),
                            hex!(
                                "7ac563d872efac72c7a06e78a4489a759669a34becc7eb7900e161d1b7a978a6"
                            )
                            .into(),
                            vec![SideEffect {
                                target: [0u8, 0u8, 0u8, 0u8],
                                prize: 0,
                                ordered_at: 0,
                                encoded_action: vec![116, 114, 97, 110],
                                encoded_args: vec![
                                    vec![
                                        9, 9, 9, 9, 9, 9, 9, 9, 9, 9, 9, 9, 9, 9, 9, 9, 9, 9, 9, 9,
                                        9, 9, 9, 9, 9, 9, 9, 9, 9, 9, 9, 9
                                    ],
                                    vec![
                                        6, 6, 6, 6, 6, 6, 6, 6, 6, 6, 6, 6, 6, 6, 6, 6, 6, 6, 6, 6,
                                        6, 6, 6, 6, 6, 6, 6, 6, 6, 6, 6, 6
                                    ],
                                    vec![1, 0, 0, 0, 0, 0, 0, 0],
                                    // Insurance goes here
                                    vec![
                                        1, 0, 0, 0, 0, 0, 0, 0, 0, 0, 0, 0, 0, 0, 0, 0, 2, 0, 0, 0,
                                        0, 0, 0, 0, 0, 0, 0, 0, 0, 0, 0, 0
                                    ]
                                ],
                                signature: vec![],
                                enforce_executioner: None
                            }]
                        )),
                        topics: vec![]
                    }
                ]
            );
        });
}

#[test]
fn on_extrinsic_trigger_apply_works_with_single_transfer_insured() {
    let origin = Origin::signed(ALICE); // Only sudo access to register new gateways for now

    let transfer_protocol_box = ExtBuilder::get_transfer_protocol_box();

    let mut local_state = LocalState::new();

    let valid_transfer_side_effect = produce_and_validate_side_effect(
        vec![
            (Type::Address(32), ArgVariant::A),
            (Type::Address(32), ArgVariant::B),
            (Type::Uint(64), ArgVariant::A),
            (Type::OptionalInsurance, ArgVariant::A), // empty bytes instead of insurance
        ],
        &mut local_state,
        transfer_protocol_box,
    );

    let side_effects = vec![valid_transfer_side_effect.clone()];
    let fee = 1;
    let sequential = true;

<<<<<<< HEAD
    ext.execute_with(|| {
        let _ = Balances::deposit_creating(&ALICE, 1 + 2); // Alice should have at least: fee (1) + insurance reward (2)(for VariantA)

        System::set_block_number(1);

        assert_ok!(Circuit::on_extrinsic_trigger(
            origin,
            side_effects,
            fee,
            sequential,
        ));

        let (xtx_id, side_effect_a_id) = set_ids(valid_transfer_side_effect.clone());

        // Test Apply State
        // Returns void insurance for that side effect
        let valid_insurance_deposit = InsuranceDeposit {
            insurance: 1,
            reward: 2,
            requester: AccountId32::new(hex!(
                "0101010101010101010101010101010101010101010101010101010101010101"
            )),
            bonded_relayer: None,
            status: CircuitStatus::Requested,
            requested_at: 1,
        };

        assert_eq!(
            Circuit::get_insurance_deposits(xtx_id, side_effect_a_id),
            valid_insurance_deposit
        );

        assert_eq!(
            Circuit::get_x_exec_signals(xtx_id),
            XExecSignal {
=======
    ExtBuilder::default()
        .with_standard_side_effects()
        .with_default_xdns_records()
        .build()
        .execute_with(|| {
            let _ = Balances::deposit_creating(&ALICE, 1 + 2); // Alice should have at least: fee (1) + insurance reward (2)(for VariantA)

            System::set_block_number(1);

            assert_ok!(Circuit::on_extrinsic_trigger(
                origin,
                side_effects,
                fee,
                sequential,
            ));

            let xtx_id: sp_core::H256 =
                hex!("7ac563d872efac72c7a06e78a4489a759669a34becc7eb7900e161d1b7a978a6").into();
            let side_effect_a_id =
                valid_transfer_side_effect.generate_id::<crate::SystemHashing<Test>>();

            // Test Apply State
            // Returns void insurance for that side effect
            let valid_insurance_deposit = InsuranceDeposit {
                insurance: 1,
                reward: 2,
>>>>>>> 9233eddf
                requester: AccountId32::new(hex!(
                    "0101010101010101010101010101010101010101010101010101010101010101"
                )),
                bonded_relayer: None,
                status: CircuitStatus::Requested,
                requested_at: 1,
            };

            assert_eq!(
                Circuit::get_insurance_deposits(xtx_id, side_effect_a_id),
                valid_insurance_deposit
            );

            assert_eq!(
                Circuit::get_x_exec_signals(xtx_id),
                XExecSignal {
                    requester: AccountId32::new(hex!(
                        "0101010101010101010101010101010101010101010101010101010101010101"
                    )),
                    timeouts_at: None,
                    delay_steps_at: None,
                    status: CircuitStatus::PendingInsurance,
                    total_reward: Some(fee)
                }
            );

            assert_eq!(
                Circuit::get_full_side_effects(xtx_id),
                vec![vec![FullSideEffect {
                    input: valid_transfer_side_effect,
                    confirmed: None,
                }]]
            );
        });
}

#[test]
fn circuit_handles_insurance_deposit_for_transfers() {
    let origin = Origin::signed(ALICE); // Only sudo access to register new gateways for now

    let transfer_protocol_box = ExtBuilder::get_transfer_protocol_box();

    let mut local_state = LocalState::new();

    let valid_transfer_side_effect = produce_and_validate_side_effect(
        vec![
            (Type::Address(32), ArgVariant::A),
            (Type::Address(32), ArgVariant::B),
            (Type::Uint(64), ArgVariant::A),
            (Type::OptionalInsurance, ArgVariant::A), // insurance = 1, reward = 2
        ],
        &mut local_state,
        transfer_protocol_box,
    );

    let side_effects = vec![valid_transfer_side_effect.clone()];
    let fee = 1;
    let sequential = true;

<<<<<<< HEAD
    ext.with_default_xdns_records().build().execute_with(|| {
        let _ = Balances::deposit_creating(&ALICE, 1 + 2); // Alice should have at least: fee (1) + insurance reward (2)(for VariantA)
        let _ = Balances::deposit_creating(&BOB_RELAYER, 1); // Bob should have at least: insurance deposit (1)(for VariantA)

        System::set_block_number(1);

        assert_ok!(Circuit::on_extrinsic_trigger(
            origin,
            side_effects,
            fee,
            sequential,
        ));

        let (xtx_id, side_effect_a_id) = set_ids(valid_transfer_side_effect.clone());

        // Test Apply State
        // Returns void insurance for that side effect
        let valid_insurance_deposit = InsuranceDeposit {
            insurance: 1,
            reward: 2,
            requester: AccountId32::new(hex!(
                "0101010101010101010101010101010101010101010101010101010101010101"
            )),
            bonded_relayer: None,
            status: CircuitStatus::Requested,
            requested_at: 1,
        };

        assert_eq!(
            Circuit::get_insurance_deposits(xtx_id, side_effect_a_id),
            valid_insurance_deposit
        );

        assert_eq!(
            Circuit::get_x_exec_signals(xtx_id),
            XExecSignal {
=======
    ExtBuilder::default()
        .with_standard_side_effects()
        .with_default_xdns_records()
        .build()
        .execute_with(|| {
            let _ = Balances::deposit_creating(&ALICE, 1 + 2); // Alice should have at least: fee (1) + insurance reward (2)(for VariantA)
            let _ = Balances::deposit_creating(&BOB_RELAYER, 1); // Bob should have at least: insurance deposit (1)(for VariantA)

            System::set_block_number(1);

            assert_ok!(Circuit::on_extrinsic_trigger(
                origin,
                side_effects,
                fee,
                sequential,
            ));

            let xtx_id: sp_core::H256 =
                hex!("7ac563d872efac72c7a06e78a4489a759669a34becc7eb7900e161d1b7a978a6").into();

            let side_effect_a_id =
                valid_transfer_side_effect.generate_id::<crate::SystemHashing<Test>>();

            // Test Apply State
            // Returns void insurance for that side effect
            let valid_insurance_deposit = InsuranceDeposit {
                insurance: 1,
                reward: 2,
>>>>>>> 9233eddf
                requester: AccountId32::new(hex!(
                    "0101010101010101010101010101010101010101010101010101010101010101"
                )),
                bonded_relayer: None,
                status: CircuitStatus::Requested,
                requested_at: 1,
            };

            assert_eq!(
                Circuit::get_insurance_deposits(xtx_id, side_effect_a_id),
                valid_insurance_deposit
            );

            assert_eq!(
                Circuit::get_x_exec_signals(xtx_id),
                XExecSignal {
                    requester: AccountId32::new(hex!(
                        "0101010101010101010101010101010101010101010101010101010101010101"
                    )),
                    timeouts_at: None,
                    delay_steps_at: None,
                    status: CircuitStatus::PendingInsurance,
                    total_reward: Some(fee)
                }
            );

            assert_eq!(
                Circuit::get_full_side_effects(xtx_id),
                vec![vec![FullSideEffect {
                    input: valid_transfer_side_effect.clone(),
                    confirmed: None,
                }]]
            );

            let origin_relayer_bob = Origin::signed(BOB_RELAYER); // Only sudo access to register new gateways for now

            assert_ok!(Circuit::bond_insurance_deposit(
                origin_relayer_bob.clone(),
                xtx_id,
                side_effect_a_id,
            ));

            let expected_bonded_insurance_deposit = InsuranceDeposit {
                insurance: 1,
                reward: 2,
                requester: AccountId32::new(hex!(
                    "0101010101010101010101010101010101010101010101010101010101010101"
                )),
                bonded_relayer: Some(BOB_RELAYER),
                status: CircuitStatus::Bonded,
                requested_at: 1,
            };

            assert_eq!(
                Circuit::get_insurance_deposits(xtx_id, side_effect_a_id),
                expected_bonded_insurance_deposit
            );

            assert_eq!(
                Circuit::get_x_exec_signals(xtx_id),
                XExecSignal {
                    requester: AccountId32::new(hex!(
                        "0101010101010101010101010101010101010101010101010101010101010101"
                    )),
                    timeouts_at: None,
                    delay_steps_at: None,
                    status: CircuitStatus::Ready,
                    total_reward: Some(fee)
                }
            );

            // Confirmation start
            let encoded_balance_transfer_event = pallet_balances::Event::<Test>::Transfer {
                from: hex!("0909090909090909090909090909090909090909090909090909090909090909")
                    .into(), // variant A
                to: hex!("0606060606060606060606060606060606060606060606060606060606060606").into(), // variant B (dest)
                amount: 1, // variant A
            }
            .encode();

            let confirmation = ConfirmedSideEffect::<AccountId32, BlockNumber, BalanceOf> {
                err: None,
                output: None,
                encoded_effect: encoded_balance_transfer_event,
                inclusion_proof: None,
                executioner: BOB_RELAYER,
                received_at: 0,
                cost: None,
            };

            assert_ok!(Circuit::confirm_side_effect(
                origin_relayer_bob,
                xtx_id,
                valid_transfer_side_effect,
                confirmation,
                None,
                None,
            ));

            // Check that Bob collected the relayer reward
            assert_eq!(Balances::free_balance(&BOB_RELAYER), 1 + 2);
        });
}

#[test]
fn circuit_handles_dirty_swap_with_no_insurance() {
    let origin = Origin::signed(ALICE); // Only sudo access to register new gateways for now
    let origin_relayer_bob = Origin::signed(BOB_RELAYER); // Only sudo access to register new gateways for now

    let swap_protocol_box = ExtBuilder::get_swap_protocol_box();

    let mut local_state = LocalState::new();

    let valid_swap_side_effect = produce_and_validate_side_effect(
        vec![
            (Type::Address(32), ArgVariant::A), // caller
            (Type::Address(32), ArgVariant::B), // to
            (Type::Uint(64), ArgVariant::A),    // amount_from
            (Type::Uint(64), ArgVariant::B),    // amount_to
            (Type::Bytes(4), ArgVariant::A),    // asset_from
            (Type::Bytes(4), ArgVariant::B),    // asset_to
            (Type::Bytes(0), ArgVariant::A),    // empty bytes instead of insurance
        ],
        &mut local_state,
        swap_protocol_box,
    );

    let side_effects = vec![valid_swap_side_effect.clone()];
    let fee = 1;
    let sequential = true;

<<<<<<< HEAD
    ext.with_default_xdns_records().build().execute_with(|| {
        let _ = Balances::deposit_creating(&ALICE, 1 + 2); // Alice should have at least: fee (1) + insurance reward (2)(for VariantA)
        let _ = Balances::deposit_creating(&BOB_RELAYER, 1); // Bob should have at least: insurance deposit (1)(for VariantA)

        System::set_block_number(1);

        assert_ok!(Circuit::on_extrinsic_trigger(
            origin,
            side_effects,
            fee,
            sequential,
        ));

        let (xtx_id, _side_effect_a_id) = set_ids(valid_swap_side_effect.clone());

        assert_eq!(
            Circuit::get_x_exec_signals(xtx_id),
            XExecSignal {
=======
    ExtBuilder::default()
        .with_standard_side_effects()
        .with_default_xdns_records()
        .build()
        .execute_with(|| {
            let _ = Balances::deposit_creating(&ALICE, 1 + 2); // Alice should have at least: fee (1) + insurance reward (2)(for VariantA)
            let _ = Balances::deposit_creating(&BOB_RELAYER, 1); // Bob should have at least: insurance deposit (1)(for VariantA)

            System::set_block_number(1);

            assert_ok!(Circuit::on_extrinsic_trigger(
                origin,
                side_effects,
                fee,
                sequential,
            ));

            let xtx_id: sp_core::H256 =
                hex!("7ac563d872efac72c7a06e78a4489a759669a34becc7eb7900e161d1b7a978a6").into();

            let side_effect_a_id =
                valid_swap_side_effect.generate_id::<crate::SystemHashing<Test>>();

            assert_eq!(
                Circuit::get_x_exec_signals(xtx_id),
                XExecSignal {
                    requester: AccountId32::new(hex!(
                        "0101010101010101010101010101010101010101010101010101010101010101"
                    )),
                    timeouts_at: None,
                    delay_steps_at: None,
                    status: CircuitStatus::Ready,
                    total_reward: Some(fee)
                }
            );

            assert_eq!(
                Circuit::get_full_side_effects(xtx_id),
                vec![vec![FullSideEffect {
                    input: valid_swap_side_effect.clone(),
                    confirmed: None,
                }]]
            );

            // Returns void insurance for that side effect
            let void_insurance_deposit = InsuranceDeposit {
                insurance: 0,
                reward: 0,
>>>>>>> 9233eddf
                requester: AccountId32::new(hex!(
                    "0000000000000000000000000000000000000000000000000000000000000000"
                )),
                bonded_relayer: None,
                status: CircuitStatus::Requested,
                requested_at: 0,
            };

            assert_eq!(
                Circuit::get_insurance_deposits(xtx_id, side_effect_a_id),
                void_insurance_deposit
            );

            fn as_u32_le(array: &[u8; 4]) -> u32 {
                ((array[0] as u32) << 0)
                    + ((array[1] as u32) << 8)
                    + ((array[2] as u32) << 16)
                    + ((array[3] as u32) << 24)
            }
<<<<<<< HEAD
        );

        assert_eq!(
            Circuit::get_full_side_effects(xtx_id),
            vec![vec![FullSideEffect {
                input: valid_swap_side_effect.clone(),
                confirmed: None,
            }]]
        );

        // Confirmation start
        let encoded_swap_transfer_event = orml_tokens::Event::<Test>::Transfer(
            as_u32_le(&[0, 1, 2, 3]), // currency_id as u8 bytes [0,1,2,3] -> u32
            BOB_RELAYER,              // executor - Bob
            hex!("0606060606060606060606060606060606060606060606060606060606060606").into(), // variant B (dest)
            2u64, // amount - variant B
        )
        .encode();

        let confirmation = ConfirmedSideEffect::<AccountId32, BlockNumber, BalanceOf> {
            err: None,
            output: None,
            encoded_effect: encoded_swap_transfer_event,
            inclusion_proof: None,
            executioner: BOB_RELAYER,
            received_at: 0,
            cost: None,
        };

        assert_ok!(Circuit::confirm_side_effect(
            origin_relayer_bob,
            xtx_id,
            valid_swap_side_effect,
            confirmation,
            None,
            None,
        ));
    });
}

#[test]
fn circuit_handles_swap_with_insurance() {
    let origin = Origin::signed(ALICE); // Only sudo access to register new gateways for now

    let ext = ExtBuilder::default();

    let mut local_state = LocalState::new();
    let swap_protocol_box = Box::new(SwapSideEffectProtocol {});
    let valid_swap_side_effect = produce_and_validate_side_effect(
        vec![
            (Type::Address(32), ArgVariant::A),       // caller
            (Type::Address(32), ArgVariant::B),       // to
            (Type::Uint(64), ArgVariant::A),          // amount_from
            (Type::Uint(64), ArgVariant::B),          // amount_to
            (Type::Bytes(4), ArgVariant::A),          // asset_from
            (Type::Bytes(4), ArgVariant::B),          // asset_to
            (Type::OptionalInsurance, ArgVariant::A), // insurance
        ],
        &mut local_state,
        swap_protocol_box,
    );

    let side_effects = vec![valid_swap_side_effect.clone()];
    let fee = 1;
    let sequential = true;

    ext.with_default_xdns_records().build().execute_with(|| {
        let _ = Balances::deposit_creating(&ALICE, 1 + 2); // Alice should have at least: fee (1) + insurance reward (2)(for VariantA)
        let _ = Balances::deposit_creating(&BOB_RELAYER, 1); // Bob should have at least: insurance deposit (1)(for VariantA)

        System::set_block_number(1);

        assert_ok!(Circuit::on_extrinsic_trigger(
            origin,
            side_effects,
            fee,
            sequential,
        ));

        let (xtx_id, side_effect_a_id) = set_ids(valid_swap_side_effect.clone());

        // Test Apply State
        // Returns valid insurance for that side effect
        let valid_insurance_deposit = InsuranceDeposit {
            insurance: 1,
            reward: 2,
            requester: AccountId32::new(hex!(
                "0101010101010101010101010101010101010101010101010101010101010101"
            )),
            bonded_relayer: None,
            status: CircuitStatus::Requested,
            requested_at: 1,
        };

        assert_eq!(
            Circuit::get_insurance_deposits(xtx_id, side_effect_a_id),
            valid_insurance_deposit
        );

        assert_eq!(
            Circuit::get_x_exec_signals(xtx_id),
            XExecSignal {
                requester: AccountId32::new(hex!(
                    "0101010101010101010101010101010101010101010101010101010101010101"
                )),
                timeouts_at: None,
                delay_steps_at: None,
                status: CircuitStatus::PendingInsurance,
                total_reward: Some(fee)
            }
        );

        assert_eq!(
            Circuit::get_full_side_effects(xtx_id),
            vec![vec![FullSideEffect {
                input: valid_swap_side_effect.clone(),
                confirmed: None,
            }]]
        );

        let origin_relayer_bob = Origin::signed(BOB_RELAYER); // Only sudo access to register new gateways for now

        assert_ok!(Circuit::bond_insurance_deposit(
            origin_relayer_bob.clone(),
            xtx_id,
            side_effect_a_id,
        ));

        let expected_bonded_insurance_deposit = InsuranceDeposit {
            insurance: 1,
            reward: 2,
            requester: AccountId32::new(hex!(
                "0101010101010101010101010101010101010101010101010101010101010101"
            )),
            bonded_relayer: Some(BOB_RELAYER),
            status: CircuitStatus::Bonded,
            requested_at: 1,
        };

        assert_eq!(
            Circuit::get_insurance_deposits(xtx_id, side_effect_a_id),
            expected_bonded_insurance_deposit
        );

        assert_eq!(
            Circuit::get_x_exec_signals(xtx_id),
            XExecSignal {
                requester: AccountId32::new(hex!(
                    "0101010101010101010101010101010101010101010101010101010101010101"
                )),
                timeouts_at: None,
                delay_steps_at: None,
                status: CircuitStatus::Ready,
                total_reward: Some(fee)
            }
        );

        // Confirmation start
        let encoded_swap_transfer_event = orml_tokens::Event::<Test>::Transfer(
            as_u32_le(&[0, 1, 2, 3]), // currency_id as u8 bytes [0,1,2,3] -> u32
            BOB_RELAYER,              // executor - Bob
            hex!("0606060606060606060606060606060606060606060606060606060606060606").into(), // variant B (dest)
            2u64, // amount - variant B
        )
        .encode();

        let confirmation = ConfirmedSideEffect::<AccountId32, BlockNumber, BalanceOf> {
            err: None,
            output: None,
            encoded_effect: encoded_swap_transfer_event,
            inclusion_proof: None,
            executioner: BOB_RELAYER,
            received_at: 0,
            cost: None,
        };

        assert_ok!(Circuit::confirm_side_effect(
            origin_relayer_bob,
            xtx_id,
            valid_swap_side_effect,
            confirmation,
            None,
            None,
        ));

        assert_eq!(Balances::free_balance(&BOB_RELAYER), 1 + 2);
    });
}

#[test]
fn circuit_handles_add_liquidity_without_insurance() {
    let origin = Origin::signed(ALICE);

    let ext = ExtBuilder::default();
    let mut local_state = LocalState::new();

    let add_liquidity_protocol_box = Box::new(AddLiquiditySideEffectProtocol {});

    let valid_add_liquidity_side_effect = produce_and_validate_side_effect(
        vec![
            (Type::Address(32), ArgVariant::A), // argument_0: caller
            (Type::Address(32), ArgVariant::B), // argument_1: to
            (Type::Bytes(4), ArgVariant::A),    // argument_2: asset_left
            (Type::Bytes(4), ArgVariant::B),    // argument_3: asset_right
            (Type::Bytes(4), ArgVariant::C),    // argument_4: liquidity_token
            (Type::Uint(64), ArgVariant::A),    // argument_5: amount_left
            (Type::Uint(64), ArgVariant::B),    // argument_6: amount_right
            (Type::Uint(64), ArgVariant::A),    // argument_7: amount_liquidity_token
            (Type::Bytes(0), ArgVariant::A),    // argument_8: no insurance, empty bytes
        ],
        &mut local_state,
        add_liquidity_protocol_box,
    );

    let side_effects = vec![valid_add_liquidity_side_effect.clone()];
    let fee = 1;
    let sequential = true;

    ext.with_default_xdns_records().build().execute_with(|| {
        let _ = Balances::deposit_creating(&ALICE, 1 + 2);
        let _ = Balances::deposit_creating(&BOB_RELAYER, 1);

        System::set_block_number(1);

        assert_ok!(Circuit::on_extrinsic_trigger(
            origin,
            side_effects,
            fee,
            sequential,
        ));

        let (xtx_id, side_effect_a_id) = set_ids(valid_add_liquidity_side_effect.clone());

        let void_insurance_deposit = InsuranceDeposit {
            insurance: 0,
            reward: 0,
            requester: AccountId32::new(hex!(
                "0000000000000000000000000000000000000000000000000000000000000000"
            )),
            bonded_relayer: None,
            status: CircuitStatus::Requested,
            requested_at: 0,
        };

        assert_eq!(
            Circuit::get_insurance_deposits(xtx_id, side_effect_a_id),
            void_insurance_deposit
        );

        let origin_relayer_bob = Origin::signed(BOB_RELAYER);

        let events = System::events();

        // 5 events: new account, endowed, transfer, xtransactionreadytoexec, newsideeffectavailable
        assert_eq!(events.len(), 11);

        // Confirmation start
        let encoded_add_liquidity_transfer_event = orml_tokens::Event::<Test>::Transfer(
            as_u32_le(&[0, 1, 2, 3]), // currency_id as u8 bytes [0,1,2,3] -> u32
            BOB_RELAYER,              // executor - Bob
            hex!("0606060606060606060606060606060606060606060606060606060606060606").into(), // variant B (dest)
            2u64, // amount - variant B
        )
        .encode();

        let confirmation = ConfirmedSideEffect::<AccountId32, BlockNumber, BalanceOf> {
            err: None,
            output: None,
            encoded_effect: encoded_add_liquidity_transfer_event,
            inclusion_proof: None,
            executioner: BOB_RELAYER,
            received_at: 0,
            cost: None,
        };

        assert_ok!(Circuit::confirm_side_effect(
            origin_relayer_bob,
            xtx_id,
            valid_add_liquidity_side_effect,
            confirmation,
            None,
            None,
        ));
    });
}

#[test]
fn circuit_handles_add_liquidity_with_insurance() {
    let origin = Origin::signed(ALICE);

    let ext = ExtBuilder::default();
    let mut local_state = LocalState::new();

    let add_liquidity_protocol_box = Box::new(AddLiquiditySideEffectProtocol {});

    let valid_add_liquidity_side_effect = produce_and_validate_side_effect(
        vec![
            (Type::Address(32), ArgVariant::A),       // argument_0: caller
            (Type::Address(32), ArgVariant::B),       // argument_1: to
            (Type::Bytes(4), ArgVariant::A),          // argument_2: asset_left
            (Type::Bytes(4), ArgVariant::B),          // argument_3: asset_right
            (Type::Bytes(4), ArgVariant::A),          // argument_4: liquidity_token
            (Type::Uint(64), ArgVariant::A),          // argument_5: amount_left
            (Type::Uint(64), ArgVariant::B),          // argument_6: amount_right
            (Type::Uint(64), ArgVariant::A),          // argument_7: amount_liquidity_token
            (Type::OptionalInsurance, ArgVariant::A), // argument_8: no insurance, empty bytes
        ],
        &mut local_state,
        add_liquidity_protocol_box,
    );

    let side_effects = vec![valid_add_liquidity_side_effect.clone()];
    let fee = 1;
    let sequential = true;

    ext.with_default_xdns_records().build().execute_with(|| {
        let _ = Balances::deposit_creating(&ALICE, 1 + 2); // Alice should have at least: fee (1) + insurance reward (2)(for VariantA)
        let _ = Balances::deposit_creating(&BOB_RELAYER, 1); // Bob should have at least: insurance deposit (1)(for VariantA)

        System::set_block_number(1);

        assert_ok!(Circuit::on_extrinsic_trigger(
            origin,
            side_effects,
            fee,
            sequential,
        ));

        let (xtx_id, side_effect_a_id) = set_ids(valid_add_liquidity_side_effect.clone());

        // Test Apply State
        // Returns valid insurance for that side effect
        let valid_insurance_deposit = InsuranceDeposit {
            insurance: 1,
            reward: 2,
            requester: AccountId32::new(hex!(
                "0101010101010101010101010101010101010101010101010101010101010101"
            )),
            bonded_relayer: None,
            status: CircuitStatus::Requested,
            requested_at: 1,
        };

        assert_eq!(
            Circuit::get_insurance_deposits(xtx_id, side_effect_a_id),
            valid_insurance_deposit
        );
        assert_eq!(
            Circuit::get_x_exec_signals(xtx_id),
            XExecSignal {
                requester: AccountId32::new(hex!(
                    "0101010101010101010101010101010101010101010101010101010101010101"
                )),
                timeouts_at: None,
                delay_steps_at: None,
                status: CircuitStatus::PendingInsurance,
                total_reward: Some(fee)
            }
        );

        assert_eq!(
            Circuit::get_full_side_effects(xtx_id),
            vec![vec![FullSideEffect {
                input: valid_add_liquidity_side_effect.clone(),
                confirmed: None,
            }]]
        );

        let origin_relayer_bob = Origin::signed(BOB_RELAYER); // Only sudo access to register new gateways for now

        assert_ok!(Circuit::bond_insurance_deposit(
            origin_relayer_bob.clone(),
            xtx_id,
            side_effect_a_id,
        ));

        let expected_bonded_insurance_deposit = InsuranceDeposit {
            insurance: 1,
            reward: 2,
            requester: AccountId32::new(hex!(
                "0101010101010101010101010101010101010101010101010101010101010101"
            )),
            bonded_relayer: Some(BOB_RELAYER),
            status: CircuitStatus::Bonded,
            requested_at: 1,
        };

        assert_eq!(
            Circuit::get_insurance_deposits(xtx_id, side_effect_a_id),
            expected_bonded_insurance_deposit
        );

        assert_eq!(
            Circuit::get_x_exec_signals(xtx_id),
            XExecSignal {
                requester: AccountId32::new(hex!(
                    "0101010101010101010101010101010101010101010101010101010101010101"
                )),
                timeouts_at: None,
                delay_steps_at: None,
                status: CircuitStatus::Ready,
                total_reward: Some(fee)
            }
        );

        // Confirmation start
        let encoded_add_liquidity_transfer_event = orml_tokens::Event::<Test>::Transfer(
            as_u32_le(&[0, 1, 2, 3]), // currency_id as u8 bytes [0,1,2,3] -> u32
            BOB_RELAYER,              // executor - Bob
            hex!("0606060606060606060606060606060606060606060606060606060606060606").into(), // variant B (dest)
            2u64, // amount - variant B
        )
        .encode();

        let confirmation = ConfirmedSideEffect::<AccountId32, BlockNumber, BalanceOf> {
            err: None,
            output: None,
            encoded_effect: encoded_add_liquidity_transfer_event,
            inclusion_proof: None,
            executioner: BOB_RELAYER,
            received_at: 0,
            cost: None,
        };

        assert_ok!(Circuit::confirm_side_effect(
            origin_relayer_bob,
            xtx_id,
            valid_add_liquidity_side_effect,
            confirmation,
            None,
            None,
        ));

        assert_eq!(Balances::free_balance(&BOB_RELAYER), 1 + 2);
    });
}

// ToDo: Test get data side effect, with + without insurance
#[test]
fn circuit_handles_get_data() {}

// ToDo: Test multiple side effects
#[test]
fn circuit_handles_multiple_side_effects() {}
=======

            // Confirmation start
            let encoded_swap_transfer_event = orml_tokens::Event::<Test>::Transfer(
                as_u32_le(&[0, 1, 2, 3]), // currency_id as u8 bytes [0,1,2,3] -> u32
                BOB_RELAYER,              // executor - Bob
                hex!("0606060606060606060606060606060606060606060606060606060606060606").into(), // variant B (dest)
                2u64, // amount - variant B
            )
            .encode();

            let confirmation = ConfirmedSideEffect::<AccountId32, BlockNumber, BalanceOf> {
                err: None,
                output: None,
                encoded_effect: encoded_swap_transfer_event,
                inclusion_proof: None,
                executioner: BOB_RELAYER,
                received_at: 0,
                cost: None,
            };

            assert_ok!(Circuit::confirm_side_effect(
                origin_relayer_bob,
                xtx_id,
                valid_swap_side_effect,
                confirmation,
                None,
                None,
            ));
        });
}
>>>>>>> 9233eddf
<|MERGE_RESOLUTION|>--- conflicted
+++ resolved
@@ -23,12 +23,9 @@
 use t3rn_primitives::abi::*;
 use t3rn_primitives::side_effect::*;
 
-<<<<<<< HEAD
 use t3rn_protocol::side_effects::standards::{
     AddLiquiditySideEffectProtocol, SwapSideEffectProtocol, TransferSideEffectProtocol,
 };
-=======
->>>>>>> 9233eddf
 use t3rn_protocol::side_effects::test_utils::*;
 
 use crate::mock::*;
@@ -166,42 +163,6 @@
                                     vec![1, 0, 0, 0, 0, 0, 0, 0],
                                     vec![]
                                 ],
-<<<<<<< HEAD
-                                vec![1, 0, 0, 0, 0, 0, 0, 0],
-                                vec![]
-                            ],
-                            signature: vec![],
-                            enforce_executioner: None
-                        }]
-                    )),
-                    topics: vec![]
-                }
-            ]
-        );
-
-        let (xtx_id, side_effect_a_id) = set_ids(valid_transfer_side_effect.clone());
-
-        // Returns void insurance for that side effect
-        let void_insurance_deposit = InsuranceDeposit {
-            insurance: 0,
-            reward: 0,
-            requester: AccountId32::new(hex!(
-                "0000000000000000000000000000000000000000000000000000000000000000"
-            )),
-            bonded_relayer: None,
-            status: CircuitStatus::Requested,
-            requested_at: 0,
-        };
-
-        assert_eq!(
-            Circuit::get_insurance_deposits(xtx_id, side_effect_a_id),
-            void_insurance_deposit
-        );
-
-        assert_eq!(
-            Circuit::get_x_exec_signals(xtx_id),
-            XExecSignal {
-=======
                                 signature: vec![],
                                 enforce_executioner: None
                             }]
@@ -219,7 +180,6 @@
             let void_insurance_deposit = InsuranceDeposit {
                 insurance: 0,
                 reward: 0,
->>>>>>> 9233eddf
                 requester: AccountId32::new(hex!(
                     "0000000000000000000000000000000000000000000000000000000000000000"
                 )),
@@ -417,43 +377,6 @@
     let fee = 1;
     let sequential = true;
 
-<<<<<<< HEAD
-    ext.execute_with(|| {
-        let _ = Balances::deposit_creating(&ALICE, 1 + 2); // Alice should have at least: fee (1) + insurance reward (2)(for VariantA)
-
-        System::set_block_number(1);
-
-        assert_ok!(Circuit::on_extrinsic_trigger(
-            origin,
-            side_effects,
-            fee,
-            sequential,
-        ));
-
-        let (xtx_id, side_effect_a_id) = set_ids(valid_transfer_side_effect.clone());
-
-        // Test Apply State
-        // Returns void insurance for that side effect
-        let valid_insurance_deposit = InsuranceDeposit {
-            insurance: 1,
-            reward: 2,
-            requester: AccountId32::new(hex!(
-                "0101010101010101010101010101010101010101010101010101010101010101"
-            )),
-            bonded_relayer: None,
-            status: CircuitStatus::Requested,
-            requested_at: 1,
-        };
-
-        assert_eq!(
-            Circuit::get_insurance_deposits(xtx_id, side_effect_a_id),
-            valid_insurance_deposit
-        );
-
-        assert_eq!(
-            Circuit::get_x_exec_signals(xtx_id),
-            XExecSignal {
-=======
     ExtBuilder::default()
         .with_standard_side_effects()
         .with_default_xdns_records()
@@ -470,17 +393,13 @@
                 sequential,
             ));
 
-            let xtx_id: sp_core::H256 =
-                hex!("7ac563d872efac72c7a06e78a4489a759669a34becc7eb7900e161d1b7a978a6").into();
-            let side_effect_a_id =
-                valid_transfer_side_effect.generate_id::<crate::SystemHashing<Test>>();
+        let (xtx_id, side_effect_a_id) = set_ids(valid_transfer_side_effect.clone());
 
             // Test Apply State
             // Returns void insurance for that side effect
             let valid_insurance_deposit = InsuranceDeposit {
                 insurance: 1,
                 reward: 2,
->>>>>>> 9233eddf
                 requester: AccountId32::new(hex!(
                     "0101010101010101010101010101010101010101010101010101010101010101"
                 )),
@@ -540,44 +459,6 @@
     let fee = 1;
     let sequential = true;
 
-<<<<<<< HEAD
-    ext.with_default_xdns_records().build().execute_with(|| {
-        let _ = Balances::deposit_creating(&ALICE, 1 + 2); // Alice should have at least: fee (1) + insurance reward (2)(for VariantA)
-        let _ = Balances::deposit_creating(&BOB_RELAYER, 1); // Bob should have at least: insurance deposit (1)(for VariantA)
-
-        System::set_block_number(1);
-
-        assert_ok!(Circuit::on_extrinsic_trigger(
-            origin,
-            side_effects,
-            fee,
-            sequential,
-        ));
-
-        let (xtx_id, side_effect_a_id) = set_ids(valid_transfer_side_effect.clone());
-
-        // Test Apply State
-        // Returns void insurance for that side effect
-        let valid_insurance_deposit = InsuranceDeposit {
-            insurance: 1,
-            reward: 2,
-            requester: AccountId32::new(hex!(
-                "0101010101010101010101010101010101010101010101010101010101010101"
-            )),
-            bonded_relayer: None,
-            status: CircuitStatus::Requested,
-            requested_at: 1,
-        };
-
-        assert_eq!(
-            Circuit::get_insurance_deposits(xtx_id, side_effect_a_id),
-            valid_insurance_deposit
-        );
-
-        assert_eq!(
-            Circuit::get_x_exec_signals(xtx_id),
-            XExecSignal {
-=======
     ExtBuilder::default()
         .with_standard_side_effects()
         .with_default_xdns_records()
@@ -595,18 +476,13 @@
                 sequential,
             ));
 
-            let xtx_id: sp_core::H256 =
-                hex!("7ac563d872efac72c7a06e78a4489a759669a34becc7eb7900e161d1b7a978a6").into();
-
-            let side_effect_a_id =
-                valid_transfer_side_effect.generate_id::<crate::SystemHashing<Test>>();
+        let (xtx_id, side_effect_a_id) = set_ids(valid_transfer_side_effect.clone());
 
             // Test Apply State
             // Returns void insurance for that side effect
             let valid_insurance_deposit = InsuranceDeposit {
                 insurance: 1,
                 reward: 2,
->>>>>>> 9233eddf
                 requester: AccountId32::new(hex!(
                     "0101010101010101010101010101010101010101010101010101010101010101"
                 )),
@@ -738,26 +614,6 @@
     let fee = 1;
     let sequential = true;
 
-<<<<<<< HEAD
-    ext.with_default_xdns_records().build().execute_with(|| {
-        let _ = Balances::deposit_creating(&ALICE, 1 + 2); // Alice should have at least: fee (1) + insurance reward (2)(for VariantA)
-        let _ = Balances::deposit_creating(&BOB_RELAYER, 1); // Bob should have at least: insurance deposit (1)(for VariantA)
-
-        System::set_block_number(1);
-
-        assert_ok!(Circuit::on_extrinsic_trigger(
-            origin,
-            side_effects,
-            fee,
-            sequential,
-        ));
-
-        let (xtx_id, _side_effect_a_id) = set_ids(valid_swap_side_effect.clone());
-
-        assert_eq!(
-            Circuit::get_x_exec_signals(xtx_id),
-            XExecSignal {
-=======
     ExtBuilder::default()
         .with_standard_side_effects()
         .with_default_xdns_records()
@@ -775,11 +631,7 @@
                 sequential,
             ));
 
-            let xtx_id: sp_core::H256 =
-                hex!("7ac563d872efac72c7a06e78a4489a759669a34becc7eb7900e161d1b7a978a6").into();
-
-            let side_effect_a_id =
-                valid_swap_side_effect.generate_id::<crate::SystemHashing<Test>>();
+        let (xtx_id, _side_effect_a_id) = set_ids(valid_swap_side_effect.clone());
 
             assert_eq!(
                 Circuit::get_x_exec_signals(xtx_id),
@@ -801,41 +653,6 @@
                     confirmed: None,
                 }]]
             );
-
-            // Returns void insurance for that side effect
-            let void_insurance_deposit = InsuranceDeposit {
-                insurance: 0,
-                reward: 0,
->>>>>>> 9233eddf
-                requester: AccountId32::new(hex!(
-                    "0000000000000000000000000000000000000000000000000000000000000000"
-                )),
-                bonded_relayer: None,
-                status: CircuitStatus::Requested,
-                requested_at: 0,
-            };
-
-            assert_eq!(
-                Circuit::get_insurance_deposits(xtx_id, side_effect_a_id),
-                void_insurance_deposit
-            );
-
-            fn as_u32_le(array: &[u8; 4]) -> u32 {
-                ((array[0] as u32) << 0)
-                    + ((array[1] as u32) << 8)
-                    + ((array[2] as u32) << 16)
-                    + ((array[3] as u32) << 24)
-            }
-<<<<<<< HEAD
-        );
-
-        assert_eq!(
-            Circuit::get_full_side_effects(xtx_id),
-            vec![vec![FullSideEffect {
-                input: valid_swap_side_effect.clone(),
-                confirmed: None,
-            }]]
-        );
 
         // Confirmation start
         let encoded_swap_transfer_event = orml_tokens::Event::<Test>::Transfer(
@@ -984,24 +801,24 @@
             }
         );
 
-        // Confirmation start
-        let encoded_swap_transfer_event = orml_tokens::Event::<Test>::Transfer(
-            as_u32_le(&[0, 1, 2, 3]), // currency_id as u8 bytes [0,1,2,3] -> u32
-            BOB_RELAYER,              // executor - Bob
-            hex!("0606060606060606060606060606060606060606060606060606060606060606").into(), // variant B (dest)
-            2u64, // amount - variant B
-        )
-        .encode();
-
-        let confirmation = ConfirmedSideEffect::<AccountId32, BlockNumber, BalanceOf> {
-            err: None,
-            output: None,
-            encoded_effect: encoded_swap_transfer_event,
-            inclusion_proof: None,
-            executioner: BOB_RELAYER,
-            received_at: 0,
-            cost: None,
-        };
+            // Confirmation start
+            let encoded_swap_transfer_event = orml_tokens::Event::<Test>::Transfer(
+                as_u32_le(&[0, 1, 2, 3]), // currency_id as u8 bytes [0,1,2,3] -> u32
+                BOB_RELAYER,              // executor - Bob
+                hex!("0606060606060606060606060606060606060606060606060606060606060606").into(), // variant B (dest)
+                2u64, // amount - variant B
+            )
+            .encode();
+
+            let confirmation = ConfirmedSideEffect::<AccountId32, BlockNumber, BalanceOf> {
+                err: None,
+                output: None,
+                encoded_effect: encoded_swap_transfer_event,
+                inclusion_proof: None,
+                executioner: BOB_RELAYER,
+                received_at: 0,
+                cost: None,
+            };
 
         assert_ok!(Circuit::confirm_side_effect(
             origin_relayer_bob,
@@ -1270,36 +1087,4 @@
 
 // ToDo: Test multiple side effects
 #[test]
-fn circuit_handles_multiple_side_effects() {}
-=======
-
-            // Confirmation start
-            let encoded_swap_transfer_event = orml_tokens::Event::<Test>::Transfer(
-                as_u32_le(&[0, 1, 2, 3]), // currency_id as u8 bytes [0,1,2,3] -> u32
-                BOB_RELAYER,              // executor - Bob
-                hex!("0606060606060606060606060606060606060606060606060606060606060606").into(), // variant B (dest)
-                2u64, // amount - variant B
-            )
-            .encode();
-
-            let confirmation = ConfirmedSideEffect::<AccountId32, BlockNumber, BalanceOf> {
-                err: None,
-                output: None,
-                encoded_effect: encoded_swap_transfer_event,
-                inclusion_proof: None,
-                executioner: BOB_RELAYER,
-                received_at: 0,
-                cost: None,
-            };
-
-            assert_ok!(Circuit::confirm_side_effect(
-                origin_relayer_bob,
-                xtx_id,
-                valid_swap_side_effect,
-                confirmation,
-                None,
-                None,
-            ));
-        });
-}
->>>>>>> 9233eddf
+fn circuit_handles_multiple_side_effects() {}