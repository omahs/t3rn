
[package]
authors    = [ "t3rn ltd. <team@t3rn.io>" ]
edition    = "2018"
homepage   = "https://t3rn.io"
license    = "Apache 2.0"
name       = "pallet-multi-finality-verifier"
repository = "https://github.com/t3rn/t3rn/"
version    = "1.0.0-alpha.0"

# See more keys and their definitions at https://doc.rust-lang.org/cargo/reference/manifest.html

[dependencies]
codec            = { package = "parity-scale-codec", version = "3", default-features = false }
finality-grandpa = { version = "0.15", default-features = false }
log              = { version = "0.4.14", default-features = false }
scale-info       = { version = "2", default-features = false, features = [ "derive" ] }
serde            = { version = "1.0", default-features = false, optional = true }

# Substrate Dependencies

frame-support       = { git = "https://github.com/paritytech/substrate", branch = 'polkadot-v0.9.19', default-features = false }
frame-system        = { git = "https://github.com/paritytech/substrate", branch = 'polkadot-v0.9.19', default-features = false }
pallet-xdns         = { path = "../xdns", default-features = false }
sp-finality-grandpa = { git = "https://github.com/paritytech/substrate", branch = 'polkadot-v0.9.19', default-features = false }
sp-runtime          = { git = "https://github.com/paritytech/substrate", branch = 'polkadot-v0.9.19', default-features = false }
sp-std              = { git = "https://github.com/paritytech/substrate", branch = 'polkadot-v0.9.19', default-features = false }
sp-trie             = { git = "https://github.com/paritytech/substrate", branch = 'polkadot-v0.9.19', default-features = false }
t3rn-primitives     = { path = "../../primitives", default-features = false }

[dev-dependencies]
pallet-balances  = { git = "https://github.com/paritytech/substrate", branch = 'polkadot-v0.9.19' }
pallet-sudo      = { git = "https://github.com/paritytech/substrate", branch = 'polkadot-v0.9.19' }
pallet-timestamp = { git = "https://github.com/paritytech/substrate", branch = 'polkadot-v0.9.19' }
sp-io            = { git = "https://github.com/paritytech/substrate", branch = 'polkadot-v0.9.19' }
<<<<<<< HEAD
=======

pallet-circuit-portal = { path = "../circuit-portal" }
t3rn-protocol         = { path = "../../protocol" }
>>>>>>> 3471ef5b

[features]
default = [ "std" ]
runtime-benchmarks = [  ]
std = [
  "codec/std",
  "finality-grandpa/std",
  "frame-support/std",
  "frame-system/std",
  "log/std",
  "serde/std",
  "sp-finality-grandpa/std",
  "sp-runtime/std",
  "sp-std/std",
  "sp-trie/std",
  "pallet-xdns/std",
  "t3rn-primitives/std",
]<|MERGE_RESOLUTION|>--- conflicted
+++ resolved
@@ -33,12 +33,9 @@
 pallet-sudo      = { git = "https://github.com/paritytech/substrate", branch = 'polkadot-v0.9.19' }
 pallet-timestamp = { git = "https://github.com/paritytech/substrate", branch = 'polkadot-v0.9.19' }
 sp-io            = { git = "https://github.com/paritytech/substrate", branch = 'polkadot-v0.9.19' }
-<<<<<<< HEAD
-=======
 
 pallet-circuit-portal = { path = "../circuit-portal" }
 t3rn-protocol         = { path = "../../protocol" }
->>>>>>> 3471ef5b
 
 [features]
 default = [ "std" ]
