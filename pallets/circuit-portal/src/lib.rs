// This file is part of Substrate.

// Copyright (C) 2020-2021 Parity Technologies (UK) Ltd.
// SPDX-License-Identifier: Apache-2.0

// Licensed under the Apache License, Version 2.0 (the "License")
// you may not use this file except in compliance with the License.
// You may obtain a copy of the License at
//
// 	http://www.apache.org/licenses/LICENSE-2.0
//
// Unless required by applicable law or agreed to in writing, software
// distributed under the License is distributed on an "AS IS" BASIS,
// WITHOUT WARRANTIES OR CONDITIONS OF ANY KIND, either express or implied.
// See the License for the specific language governing permissions and
// limitations under the License.

//! <!-- markdown-link-check-disable -->
//!
//! ## Overview
//!
//! Circuit MVP
#![cfg_attr(not(feature = "std"), no_std)]
#![allow(clippy::type_complexity)]
#![allow(clippy::too_many_arguments)]

use codec::{Decode, Encode};
use frame_support::{
    dispatch::DispatchResultWithPostInfo,
    traits::{EnsureOrigin, Get},
    StorageHasher,
};
use frame_system::{
    offchain::{SignedPayload, SigningTypes},
    RawOrigin,
};
pub use pallet::*;
use sp_core::crypto::KeyTypeId;
use sp_runtime::{
    traits::{AccountIdConversion, Convert},
    RuntimeDebug,
};
use sp_std::{convert::TryInto, vec::*};
<<<<<<< HEAD
=======
use sp_trie::StorageProof;
>>>>>>> 3471ef5b
pub use t3rn_primitives::{
    abi::{GatewayABIConfig, HasherAlgo},
    bridges::{chain_circuit as bp_circuit, runtime as bp_runtime},
    side_effect::{ConfirmedSideEffect, FullSideEffect, SideEffect},
    transfers::BalanceOf,
    volatile::LocalState,
    xtx::{Xtx, XtxId},
    GatewayType, *,
};
use t3rn_primitives::{circuit_portal::CircuitPortal, xdns::Xdns};
pub use t3rn_protocol::{circuit_inbound::StepConfirmation, merklize::*};

#[cfg(test)]
pub mod tests;

#[cfg(feature = "runtime-benchmarks")]
mod benchmarking;

#[cfg(test)]
pub mod mock;

pub mod weights;

use weights::WeightInfo;

pub mod xbridges;
pub use xbridges::{
    get_roots_from_bridge, init_bridge_instance, verify_storage_proof, CurrentHash, CurrentHasher,
    CurrentHeader, DefaultPolkadotLikeGateway, EthLikeKeccak256ValU32Gateway,
    EthLikeKeccak256ValU64Gateway, PolkadotLikeValU64Gateway,
};

use sp_finality_grandpa::SetId;

pub type AllowedSideEffect = [u8; 4];

/// Defines application identifier for crypto keys of this module.
/// Every module that deals with signatures needs to declare its unique identifier for
/// its crypto keys.
/// When offchain worker is signing transactions it's going to request keys of type
/// `KeyTypeId` from the keystore and use the ones it finds to sign the transaction.
/// The keys can be inserted manually via RPC (see `author_insertKey`).
pub const KEY_TYPE: KeyTypeId = KeyTypeId(*b"circ");

// todo: Implement and move as independent submodule
pub type SideEffectsDFD = Vec<u8>;
pub type GenericDFD = Vec<u8>;
pub type SideEffectId = Bytes;

pub type SystemHashing<T> = <T as frame_system::Config>::Hashing;

#[frame_support::pallet]
pub mod pallet {
    use frame_support::{
        pallet_prelude::*,
        traits::fungible::{Inspect, Mutate},
        PalletId,
    };
    use frame_system::pallet_prelude::*;
    use snowbridge_core::Verifier;
    use t3rn_primitives::xdns::{Parachain, Xdns};

    use super::*;
    use crate::WeightInfo;

    /// This pallet's configuration trait
    #[pallet::config]
    pub trait Config:
        frame_system::Config
        + pallet_multi_finality_verifier::Config<DefaultPolkadotLikeGateway>
        + pallet_multi_finality_verifier::Config<PolkadotLikeValU64Gateway>
        + pallet_multi_finality_verifier::Config<EthLikeKeccak256ValU64Gateway>
        + pallet_multi_finality_verifier::Config<EthLikeKeccak256ValU32Gateway>
    {
        /// The overarching event type.
        type Event: From<Event<Self>> + IsType<<Self as frame_system::Config>::Event>;

        /// The overarching dispatch call type.
        type Call: From<Call<Self>>;

        type AccountId32Converter: Convert<<Self as frame_system::Config>::AccountId, [u8; 32]>;

        // TODO: removed since its better to have an account manager for this and is not used atm
        // type ToStandardizedGatewayBalance: Convert<
        //     EscrowedBalanceOf<Self, <Self as Config>::Escrowed>,
        //     u128,
        // >;

        type WeightInfo: weights::WeightInfo;

        type PalletId: Get<PalletId>;

        type EthVerifier: Verifier;

        /// A type that provides inspection and mutation to some fungible assets
        type Balances: Inspect<Self::AccountId> + Mutate<Self::AccountId>;

        /// A type that manages escrow, and therefore balances
        type Escrowed: EscrowTrait<Self>;

        /// A type that provides access to Xdns
        type Xdns: Xdns<Self>;
    }

    #[pallet::pallet]
    #[pallet::without_storage_info]
    #[pallet::generate_store(pub (super) trait Store)]
    pub struct Pallet<T>(_);

    #[pallet::hooks]
    impl<T: Config> Hooks<BlockNumberFor<T>> for Pallet<T> {
        // `on_initialize` is executed at the beginning of the block before any extrinsic are
        // dispatched.
        //
        // This function must return the weight consumed by `on_initialize` and `on_finalize`.
        fn on_initialize(_n: <T as frame_system::Config>::BlockNumber) -> Weight {
            // Anything that needs to be done at the start of the block.
            // We don't do anything here.
            0
        }

        fn on_finalize(_n: <T as frame_system::Config>::BlockNumber) {
            // We don't do anything here.

            // if module block number
            // x-t3rn#4: Go over open Xtx and cancel if necessary
        }

        // A runtime code run after every block and have access to extended set of APIs.
        //
        // For instance you can generate extrinsics for the upcoming produced block.
        fn offchain_worker(_n: <T as frame_system::Config>::BlockNumber) {
            // We don't do anything here.
            // but we could dispatch extrinsic (transaction/unsigned/inherent) using
            // sp_io::submit_extrinsic
        }
    }

    #[pallet::call]
    impl<T: Config> Pallet<T> {
        // ToDo: Create and move higher to main Circuit pallet
        #[pallet::weight(< T as Config >::WeightInfo::register_gateway_default_polka())]
        pub fn register_gateway(
            origin: OriginFor<T>,
            url: Vec<u8>,
            gateway_id: ChainId,
            parachain: Option<Parachain>,
            gateway_abi: GatewayABIConfig,
            gateway_vendor: t3rn_primitives::GatewayVendor,
            gateway_type: t3rn_primitives::GatewayType,
            gateway_genesis: GatewayGenesisConfig,
            gateway_sys_props: GatewaySysProps,
            first_header: Vec<u8>,
            authorities: Option<Vec<<T as frame_system::Config>::AccountId>>,
            authority_set_id: Option<SetId>,
            allowed_side_effects: Vec<AllowedSideEffect>,
        ) -> DispatchResultWithPostInfo {
            // Retrieve sender of the transaction.
            <T as Config>::Xdns::add_new_xdns_record(
                origin.clone(),
                url,
                gateway_id,
                parachain,
                gateway_abi.clone(),
                gateway_vendor.clone(),
                gateway_type.clone(),
                gateway_genesis,
                gateway_sys_props.clone(),
                allowed_side_effects.clone(),
            )?;

            let res = match (gateway_abi.hasher, gateway_abi.block_number_type_size) {
                (HasherAlgo::Blake2, 32) => init_bridge_instance::<T, DefaultPolkadotLikeGateway>(
                    origin,
                    first_header,
                    authorities,
                    authority_set_id,
                    gateway_id,
                )?,
                (HasherAlgo::Blake2, 64) => init_bridge_instance::<T, PolkadotLikeValU64Gateway>(
                    origin,
                    first_header,
                    authorities,
                    authority_set_id,
                    gateway_id,
                )?,
                (HasherAlgo::Keccak256, 32) =>
                    init_bridge_instance::<T, EthLikeKeccak256ValU32Gateway>(
                        origin,
                        first_header,
                        authorities,
                        authority_set_id,
                        gateway_id,
                    )?,
                (HasherAlgo::Keccak256, 64) =>
                    init_bridge_instance::<T, EthLikeKeccak256ValU64Gateway>(
                        origin,
                        first_header,
                        authorities,
                        authority_set_id,
                        gateway_id,
                    )?,
                (_, _) => init_bridge_instance::<T, DefaultPolkadotLikeGateway>(
                    origin,
                    first_header,
                    authorities,
                    authority_set_id,
                    gateway_id,
                )?,
            };

            Self::deposit_event(Event::NewGatewayRegistered(
                gateway_id,           // gateway id
                gateway_type,         // type - external, programmable, tx-only
                gateway_vendor,       // vendor - substrate, eth etc.
                gateway_sys_props,    // system properties - ss58 format, token symbol etc.
                allowed_side_effects, // allowed side effects / enabled methods
            ));

            Ok(res)
        }

        #[pallet::weight(<T as pallet::Config>::WeightInfo::submit_parachain_header(
            block_hash.len() as u32,
            block_hash.len() as u32,
        ))]
        pub fn submit_parachain_header(
            origin: OriginFor<T>,
            block_hash: Vec<u8>,
            gateway_id: ChainId,
            proof: Vec<Vec<u8>>,
        ) -> DispatchResultWithPostInfo {
            ensure_signed(origin)?;
            let storage_proof: StorageProof = Decode::decode(&mut &proof.encode()[..]).unwrap();

            // partial StorageKey for Paras_Heads. We now need to append the parachain_id as LE-u32 to generate the parachains StorageKey
            // ToDo: This is a bit unclean, but it makes no sense to hash the StorageKey for each exec
            let mut key: Vec<u8> = [
                205, 113, 11, 48, 189, 46, 171, 3, 82, 221, 204, 38, 65, 122, 161, 148, 27, 60, 37,
                47, 203, 41, 216, 142, 255, 79, 61, 229, 222, 68, 118, 195,
            ]
            .to_vec();
            let parachain_xdns_record = <T as Config>::Xdns::best_available(gateway_id.clone())?;
            let relay_chain_id: ChainId = match parachain_xdns_record.parachain {
                Some(parachain) => {
                    // parachain_id is used as an encoded argument in the storage key
                    let mut arg = Twox64Concat::hash(parachain.id.encode().as_ref());
                    key.append(&mut arg);
                    // the relay_chain_id is set during registration and queried from storage
                    parachain.relay_chain_id
                },
                None => return Err(Error::<T>::NoParachainEntryFound.into()),
            };

            // Check inclusion relying on data in pallet-multi-verifier
            match (
                parachain_xdns_record.gateway_abi.hasher.clone(),
                parachain_xdns_record.gateway_abi.block_number_type_size,
            ) {
                (HasherAlgo::Blake2, 32) => {
                    let header_verified = verify_storage_proof::<T, DefaultPolkadotLikeGateway>(
                        block_hash.clone(),
                        relay_chain_id,
                        key,
                        storage_proof,
                        ProofTriePointer::State,
                    )?;

                    let header: pallet_multi_finality_verifier::BridgedHeader<
                        T,
                        DefaultPolkadotLikeGateway,
                    > = Decode::decode(&mut &header_verified[..]).unwrap();

                    pallet_multi_finality_verifier::Pallet::<T, DefaultPolkadotLikeGateway>::submit_parachain_header(
                        block_hash,
                        gateway_id,
                        proof,
                        header,
                    )?;
                },
                (HasherAlgo::Blake2, 64) => {
                    let header_verified = verify_storage_proof::<T, PolkadotLikeValU64Gateway>(
                        block_hash.clone(),
                        relay_chain_id,
                        key,
                        storage_proof,
                        ProofTriePointer::State,
                    )?;

                    let header: pallet_multi_finality_verifier::BridgedHeader<
                        T,
                        PolkadotLikeValU64Gateway,
                    > = Decode::decode(&mut &header_verified[..]).unwrap();
                    pallet_multi_finality_verifier::Pallet::<T, PolkadotLikeValU64Gateway>::submit_parachain_header(
                        block_hash,
                        gateway_id,
                        proof,
                        header,
                    )?;
                },
                (_, _) => unimplemented!(),
            };
            Ok(().into())
        }

        // ToDo: Create and move higher to main Circuit pallet
        #[pallet::weight(< T as Config >::WeightInfo::update_gateway())]
        pub fn update_gateway(
            _origin: OriginFor<T>,
            gateway_id: bp_runtime::ChainId,
            _url: Option<Vec<u8>>,
            _gateway_abi: Option<GatewayABIConfig>,
            _gateway_sys_props: Option<GatewaySysProps>,
            _authorities: Option<Vec<<T as frame_system::Config>::AccountId>>,
            allowed_side_effects: Option<Vec<AllowedSideEffect>>,
        ) -> DispatchResultWithPostInfo {
            // ToDo: Implement!
            Self::deposit_event(Event::GatewayUpdated(
                gateway_id,           // gateway id
                allowed_side_effects, // allowed side effects / enabled methods
            ));
            Ok(().into())
        }
    }

    /// Events for the pallet.
    #[pallet::event]
    #[pallet::generate_deposit(pub (super) fn deposit_event)]
    pub enum Event<T: Config> {
        // Listeners - remote targets integrators/registrants
        NewGatewayRegistered(
            bp_runtime::ChainId,    // gateway id
            GatewayType,            // type - external, programmable, tx-only
            GatewayVendor,          // vendor - substrate, eth etc.
            GatewaySysProps,        // system properties - ss58 format, token symbol etc.
            Vec<AllowedSideEffect>, // allowed side effects / enabled methods
        ),
        GatewayUpdated(
            bp_runtime::ChainId,            // gateway id
            Option<Vec<AllowedSideEffect>>, // allowed side effects / enabled methods
        ),
    }

    #[pallet::error]
    pub enum Error<T> {
        /// Non existent public key.
        InvalidKey,
        IOScheduleNoEndingSemicolon,
        IOScheduleEmpty,
        IOScheduleUnknownCompose,
        ProcessStepGatewayNotRecognised,
        StepConfirmationBlockUnrecognised,
        StepConfirmationGatewayNotRecognised,
        SideEffectConfirmationInvalidInclusionProof,
        VendorUnknown,
        SideEffectTypeNotRecognized,
        StepConfirmationDecodingError,
        ContractDoesNotExists,
        RequesterNotEnoughBalance,
        ParachainHeaderNotVerified,
        NoParachainEntryFound,
    }
}

/// Payload used by this example crate to hold price
/// data required to submit a transaction.
#[derive(Encode, Decode, Clone, PartialEq, Eq, RuntimeDebug)]
pub struct Payload<Public, BlockNumber> {
    block_number: BlockNumber,
    public: Public,
}

impl<T: SigningTypes> SignedPayload<T> for Payload<T::Public, T::BlockNumber> {
    fn public(&self) -> T::Public {
        self.public.clone()
    }
}

impl<T: Config> CircuitPortal<T> for Pallet<T> {
    type EthVerifier = T::EthVerifier;

    fn confirm_event_inclusion(
        gateway_id: [u8; 4],
        encoded_event: Vec<u8>,
        maybe_proof: Option<Vec<Vec<u8>>>,
        maybe_block_hash: Option<Vec<u8>>,
    ) -> Result<(), &'static str> {
        let gateway_xdns_record = <T as Config>::Xdns::best_available(gateway_id)?;

        match gateway_xdns_record.gateway_vendor {
            GatewayVendor::Ethereum => {
                unimplemented!()
                // something like this should work for eth
                // return if let Err(computed_root) = check_merkle_proof(
                //         expected_root,
                //         // step_confirmation.proof.proof_data.into_iter(),
                //         proof.into_iter(),
                //         gateway_xdns_record.gateway_abi.hasher,
                //     ) {
                //         log::trace!(
                //             target: "circuit-runtime",
                //             "Step confirmation check failed: inclusion root mismatch. Expected: {}, computed: {}",
                //             expected_root,
                //             computed_root,
                //         );
                //
                //         Err(Error::<T>::SideEffectConfirmationInvalidInclusionProof.into())
                //     }
            },
            GatewayVendor::Substrate => {
                let block_hash = if let Some(x) = maybe_block_hash {
                    Ok(x)
                } else {
                    Err("Must provide a valid read proof when proving inclusion with Substrate Bridge")
                }?;
                let storage_proof: StorageProof = if let Some(x) = maybe_proof {
                    Ok(Decode::decode(&mut &x.encode()[..]).unwrap())
                } else {
                    Err("Must provide a valid read proof when proving inclusion with Substrate Bridge")
                }?;

                // StorageKey for System_Events

                let key: Vec<u8> = [
                    38, 170, 57, 78, 234, 86, 48, 224, 124, 72, 174, 12, 149, 88, 206, 247, 128,
                    212, 30, 94, 22, 5, 103, 101, 188, 132, 97, 133, 16, 114, 201, 215,
                ]
                .to_vec();
                let verified_events = match (
                    gateway_xdns_record.gateway_abi.hasher.clone(),
                    gateway_xdns_record.gateway_abi.block_number_type_size,
                ) {
                    (HasherAlgo::Blake2, 32) =>
                        verify_storage_proof::<T, DefaultPolkadotLikeGateway>(
                            block_hash,
                            gateway_id,
                            key,
                            storage_proof,
                            ProofTriePointer::State,
                        )?,
                    (HasherAlgo::Blake2, 64) =>
                        verify_storage_proof::<T, PolkadotLikeValU64Gateway>(
                            block_hash,
                            gateway_id,
                            key,
                            storage_proof,
                            ProofTriePointer::State,
                        )?,
                    (_, _) => unimplemented!(),
                };

                // Not great, but better then decoding all events and then searching
                fn is_sub<T: PartialEq>(mut haystack: &[T], needle: &[T]) -> bool {
                    if needle.len() == 0 {
                        return true
                    }
                    while !haystack.is_empty() {
                        if haystack.starts_with(needle) {
                            return true
                        }
                        haystack = &haystack[1..];
                    }
                    false
                }

                // We can check if an event was in a block by checking if Vec<Event>.contains(ourHeader)
                // Here we do this in encoded bytes form. Not pretty, but the most efficient I believe.
                // As the event storage is currently being revamped, this is a temporary solution anyways
                if is_sub(&verified_events, &encoded_event) {
                    return Ok(().into())
                }
                Err(Error::<T>::SideEffectConfirmationInvalidInclusionProof.into())
            },
        }
    }
}
impl<T: Config> Pallet<T> {
    pub fn account_id() -> <T as frame_system::Config>::AccountId {
        T::PalletId::get().into_account()
    }
}

/// Simple ensure origin from the portal
pub struct EnsureCircuitPortal<T>(sp_std::marker::PhantomData<T>);

impl<
        T: pallet::Config,
        O: Into<Result<RawOrigin<<T as frame_system::Config>::AccountId>, O>>
            + From<RawOrigin<<T as frame_system::Config>::AccountId>>,
    > EnsureOrigin<O> for EnsureCircuitPortal<T>
{
    type Success = <T as frame_system::Config>::AccountId;

    fn try_origin(o: O) -> Result<Self::Success, O> {
        let loan_id = T::PalletId::get().into_account();
        o.into().and_then(|o| match o {
            RawOrigin::Signed(who) if who == loan_id => Ok(loan_id),
            r => Err(O::from(r)),
        })
    }

    #[cfg(feature = "runtime-benchmarks")]
    fn successful_origin() -> O {
        let loan_id = T::PalletId::get().into_account();
        O::from(RawOrigin::Signed(loan_id))
    }
}<|MERGE_RESOLUTION|>--- conflicted
+++ resolved
@@ -41,10 +41,8 @@
     RuntimeDebug,
 };
 use sp_std::{convert::TryInto, vec::*};
-<<<<<<< HEAD
-=======
 use sp_trie::StorageProof;
->>>>>>> 3471ef5b
+
 pub use t3rn_primitives::{
     abi::{GatewayABIConfig, HasherAlgo},
     bridges::{chain_circuit as bp_circuit, runtime as bp_runtime},
