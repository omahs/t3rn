--- conflicted
+++ resolved
@@ -1,9 +1,5 @@
 [package]
-<<<<<<< HEAD
-name = "t3rn-parachain-runtime"
-=======
 name = "circuit-parachain-runtime"
->>>>>>> b8535759
 version = "0.1.0"
 authors = ["devs @ t3rn"]
 description = "Circuit parachain runtime"
@@ -25,10 +21,6 @@
 serde = { version = "1.0.119", optional = true, features = ["derive"] }
 smallvec = "1.6.1"
 
-<<<<<<< HEAD
-
-=======
->>>>>>> b8535759
 # Substrate Dependencies
 ## Substrate Primitive Dependencies
 sp-api = { git = "https://github.com/paritytech/substrate", default-features = false, branch = "polkadot-v0.9.12" }
