--- conflicted
+++ resolved
@@ -1,10 +1,10 @@
 use cumulus_primitives_core::ParaId;
-use t3rn_parachain_runtime::{AccountId, AuraId, Signature, EXISTENTIAL_DEPOSIT};
 use sc_chain_spec::{ChainSpecExtension, ChainSpecGroup};
 use sc_service::ChainType;
 use serde::{Deserialize, Serialize};
 use sp_core::{sr25519, Pair, Public};
 use sp_runtime::traits::{IdentifyAccount, Verify};
+use t3rn_parachain_runtime::{AccountId, AuraId, Signature, EXISTENTIAL_DEPOSIT};
 
 /// Specialized `ChainSpec` for the normal parachain runtime.
 pub type ChainSpec =
@@ -211,13 +211,7 @@
 		// of this.
 		aura: Default::default(),
 		aura_ext: Default::default(),
-<<<<<<< HEAD
-		sudo: parachain_template_runtime::SudoConfig { key: root_key.clone() },
-=======
-		sudo: t3rn_parachain_runtime::SudoConfig {
-            key: root_key.clone(),
-        },
->>>>>>> ece695b4
+		sudo: t3rn_parachain_runtime::SudoConfig { key: root_key.clone() },
 		//parachain_system: Default::default(),
 	}
 }